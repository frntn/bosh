--- conflicted
+++ resolved
@@ -1,9 +1,5 @@
 module Bosh
   module SimpleBlobstoreServer
-<<<<<<< HEAD
-    VERSION = '1.3042.0'
-=======
     VERSION = '1.3048.0'
->>>>>>> acbab488
   end
 end