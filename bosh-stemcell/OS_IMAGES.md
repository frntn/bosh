# OS Image Changes

OS images are stored in S3 bucket [bosh-os-images](http://s3.amazonaws.com/bosh-os-images/).


## Ubuntu 14.04

Ubuntu 14.04 images have filename `bosh-ubuntu-trusty-os-image.tgz`

<<<<<<< HEAD
=======
* `1B_yfR3ukFZiCHqopmybOTo13Afq_Nci`
  - update kernel and openssh-server for USN-2718-1 & USN-2710-2

>>>>>>> acbab488
* `EYBafGzUZcQNZ.kwk825bNc.4RUmGGaV`
  - update openssh-server for USN-2710-1

* `UNdcxBFcKRVwhrWu2YQZeJkyiPTItQni`
  - disable single-user mode boot in grub2
  - disable bluetooth module and service
  
* `RVb_.SznfEzXu3kZuE6BNKSOUtYXlDTR`
  - bump libsqlite3-0 to 3.8.2-1ubuntu2.1

* `pAGNPBUCevAW_h90_tfvW8n3gcsU.Fwr`
  - bump libpcre3 to 1:8.31-2ubuntu2.1

* `kJJV2BteRngZzymVqhbV7rwnsDCfUqRL`
  - update kernel to 3.19.0-25-generic

* `ilfxvb._1aLvgmilbcTGnWoeeL1fq54g`
  - update kernel to 3.19.0-23-generic

* `1YmBmEqA4WqeAv7ImLTh3L3Uka4g0kY9`
  - ssh changes for stig

* `sCkRwPmfK0FfRg8zBGlFNnxmG7rs66KO`
  - update configuration for sshd according to stig

* `SRZf0PiUGIC_AeYmJaxhpS5CbJHsZ5ED`
  - update the ixgbevf driver to 2.16.1

* `Hd33DvSkQIgfJhXz0nNeaYxALZe2O0FO`
  - update kernel to 3.19.0-22-generic

* `D98JkW2IWZ2npUMxo6dzidyf0IL45aUU`
  - update kernel to linux-generic-lts-vivid

* `Ua2BPwAV4jhl0egqdsCGujInYlIpFfGe`
  - update unattended-upgrades to 0.82.1ubuntu2.3

* `DRT11QyZUb3Y.tbS00W3QgAQ_lWMhVYJ`
  update python to version python3.4 amd64 3.4.0-2ubuntu1.1

* `xLfl7rZVgkXKijjY11rSOGk.AJ8KcmEV`
  - update kernel to 3.16.0-41-generic 3.16.0-41.57~14.04.1

* `mVdBreXVEW3jTtuPMUWm0NaQ2tmEuBkp`
  - update kernel to 3.16.0-41-generic

* `mevqBoryhMFMxQa6.O_7WMsHOjxj8Ypi`
  - update libssl to 1.0.1f-1ubuntu2.15

* `CXy2D8rlo7.asw2H7mzCuUmkzVr30vkc`
  - update kernel to 3.16.0-39-generic

* `DjCfP9Rgj37M0R3ccOOm9._SyF5RipuC`
  - update kernel and packages

* `gXS8tB8AlsACLxca1aOF.A2dJroEW9Wx`
  - update kernel

* `4wantbBiSSKve58dnjaR2wSemOAM7Xiy`
  - upgrade rsyslog to version 8.x (latest version in the upstream project's repo)

* `hdWMpoRhNlIYrwt61zt9Ix2mYln_hTys`
  - remove unnecessary packages to make OS image smaller
  - reduce daily and weekly cron load
  - randomize remaining cronjob start times to reduce congestion in clustered deployments

* `0YARMwfbXRhCyma2hdTZTd97IlZqW3Qc`
  - Add hmac-sha1 to sshd_config (required by go ssh lib)

* `G.Wzs2o9_mu6qvC2Nq7ZUvvo6jJSHjC8`
  - update libgnutls26 to 2.12.23-12ubuntu2.2

* `Hcp6Wc4bQp9WB0i.y_2Z4qYzsO.7AXht`
  - update libssl to 1.0.1f-1ubuntu2.11

* `jU0u9AnG550hgtZhH4TS30eU0lOJZxWn`
  - update libc6 to 2.19-0ubuntu6.6
  - update linux-headers to 3.16.0-31

* `bUE_h7edxT9PNKT6ntBKvXH8MzK3.wiA`
  - update trusty to 14.04.2

* `O6Co_wDMuso7prheiIRVc_Q7_T1sC0EP`
  - upgrade unzip to 6.0-9ubuntu1.3

* `yacqn9ooY2Idc6Fb65QE25zl2MSvPX52`
  - lock down sshd_config permissions
  - disable weak ssh ciphers
  - disable weak ssh MACs
  - remove postfix

* `TjC3SnsvaIhROEa1J1L77Mj21TRikCW0`
  - upgrade unzip to 6.0-9ubuntu1.2

* `xIk.jCEzC5CrI.VrogNsyKRnHBtNIJ1w`
  - Adds kernel flags to enable console output in openstack environments
  - upgrade linux kernel to 3.13.0-45

* `LNYTMCODzn39poV8I4yUg1RxmAfTZPth`
  - upgrade libssl to 1.0.1f-1ubuntu2.8

* `Wxp0XbijOQyo_pYgs3ctYQ0Dc6uPaO.I`
  - switch logrotate to rotate based on size

* `QB8K.uFpJXHYJ4Nm.Of.CALZ_8Vh7sF2`
  - start monit during agent bootstrap

* `shN71hxWcKt1xy54u8H6vcTJX3whZZ1y`
  - disable reverse DNS resolution for sshd

* `VSHa.AirKTKl2thd3d.Ld0LZirE7kK8Z`
  - enable rsyslog kernel logging

* `9_XaaM0qR6ReYHJvyJstqf52IL_1zJOQ`
  - upgrade linux kernel to 3.13.0-39

* `omOTKc0mI6GFkX_HWgPAxfZicfQEvq2B`
  - upgrade bash to 4.3-7ubuntu1.5
  - upgrade libssl to 1.0.1f-1ubuntu2.7

* `qLay8YgGATMjiQZwWv0C26GZ7IUWy.qh`
  - upgrade bash to 4.3-7ubuntu1.4

* `_pB.QMUs1y8oQAvDyjvGI9ccfIOtU0Do`
  - upgrade bash to 4.3-7ubuntu1.3

* `GW4JUpDT_wsDu9TgsDRgXfcNBMVSfziW`
  - upgrade bash to 4.3-7ubuntu1.2

* `9ysc4UIkmhpIhonEJzEeNbIpc8t38KxH`
  - upgrade bash to 4.3-7ubuntu1.1

* `7956UhwNIGtYVKliAcpJFCO7iquWbhQR`
  - install parted

* `cJItjk12ZCUgOo591c10FLHpAcVIwWDZ`
  - update libgcrypt11 to 1.5.3-2ubuntu4.1
  - update gnupg to 1.4.16-1ubuntu2.1

* `P9CaP1LYyF6DBXYWEf0G7mf2qY2z_l1D`
  - update kernel to 3.13.0-35.62 and libc6 to 2.19-0ubuntu6.3

* `pGDuX7KzvJI7sXfGDU5obN8qxcD03e57`
  - update kernel to 3.13.0-34.60

* `EhzrTcjEIEfEBBfcl3dnlBld2ZDjTveA`
  - using latest libssl `1.0.1f-1ubuntu2`

* `KXC8x5eWAI71IOc_IelrkLEGNA6_cjRw`
  - Remove resolv.conf clearing from firstboot.sh
  (3c785776c5093995e66bb1dce3253dfbeec51e40)

* `b8ix9.SJvvOTxDP5kV6cWNdkWpSxY6tn`
  - update kernel to 3.13.0-32.56
  (d2be16d309d891cf4e2fe6ab3c21f4bb8f800c22)

* `kpMtaz33W38LnRuUL_ArWoNKIJwaS6Jb`
  - using latest OpenSSL `1.0.1f`
  (23fe6fcd8518446cbdbec360c2f1e4b37834db88)

* `4oXc4U0orsQS944oCY_am5FqAqHXMhFK`
  - update kernel to 3.13.0.29, updated syslog configuration
  (6927f02e9d3c02e6a7dfdece3d4802704572df2c)

* `ETW9GFwQPNRAknS1SSanJaVA__aL5PfN`
  - swapaccount set, ca certifactes installed
  (f87f2cbd89da47f56e23d15ed232a41178587227)

* `FlU8d.nSgbEqmcr0ahmoTKNbk.lY95uq`
  - Ubuntu 14.04
  (e448b0e8b0967288488c929fbbf953b22a046d1d)


## CentOS 6.6

CentOS 6.6 images have filename `bosh-centos-6-os-image.tgz`

* `gVPTz59wj9kHj1nBzzymxbhm1yvPe.Q.`
  - remove mesg from profile

* `u1vhDkA5HGFmGJfb9Qg4tBQkE_AMlTOh`
  - load bashrc in non-login shell

* `Q43Dju2RvjPkbWakc33SAGCwrXAPGZiV`
  - update kernel and packages

* `2wi4CWKxfqSLjKQp0T4IKcAPaNFNhCFG`
  - update kernel

* `kkUYP.4sM_hdsn3Sfcr6ksahFpPgb2D8`
  - Add hmac-sha1 to sshd_config (required by go ssh lib)

* `3Yu.JSS0rB0oV6Gt3QnFfxaxvRju71bQ`
  - lock down sshd_config permissions
  - disable weak ssh ciphers
  - disable weak ssh MACs

* `lUG9hrPUDugWx4Sv5vuKiN1X2Z1.lN.8`
  - Adds kernel flags to enable console output in openstack environments

* `.EqtRtHJyHTr3hg4nFPq5QmJ4UxQ2WU.`
  - upgrade linux kernel to 3.13.0-45

* `ISA4tKjaoq4koVay5rAzNZlzX7X0KafH`
  - patch GNU libc to resolve CVE-2015-0235, "GHOST"

* `aoUtngdallpd2f6HhMxCveFvk6t6B2Ru`
  - upgrade openssl to 1.0.1e-30.el6_6.5

* `Hb884_xVvhoIhdTEmMtaTHKC.s7b9AmN`
  - switch logrotate to rotate based on size

* `xbBfE2GA7AgmCGA6MfNfhHX67vkJlIze`
  - start monit during agent bootstrap

* `PB2C5YnPG.zZ5MgjBR96Y40UDpqVQb_D`
  - disable reverse DNS resolution for sshd

* `6mBEQ5Gt5O6NJIFZxlyrf_05i.6s0OWF`
  - CentOS 6.6


## CentOS 7

CentOS 7 images have filename `bosh-centos-7-os-image.tgz`

* `j2ML2KnCoVtBwWUfLYRakaH8vkEQ.eX_`
  - update openssh-server for USN-2710-1

* `4xnMlmLRXupZrn59kVEtCCtb2Zfxia54`
  - disable single-user mode boot in grub2
  - disable bluetooth module and service

* `IL5wqv5zstAX9up9pidNw1c.FMx6JDcN`
  - potential update to kernel, matching Ubuntu change

* `Mbx1XFPOplo4CaqyMQoaorvWt86KSip0`
  - ssh changes for stig

* `Pdz2NlUeMFNPkDqWQnVX5TQ_HVtmaMG5`
  - update configuration for sshd according to stig

* `TX0adnfBytYUQSqhSqI78z_651ENw4sa`
  - update the ixgbevf driver to 2.16.1

* `EQpmK1zMJ3_q.PXd.jTxxEKMw1gJ8kGV`
  - Install open-vm-tools

* `00kmcew_QGZDuzgF49Z.kAPhCA7EFIfQ`
  - update packages

* `1hBkiByEM5v3YhznWLQmmTdhA8eKkb3g`
  - upgrade rsyslog to version 8.x (latest version in the upstream project's repo)

* `uVRZSKujJb4zU2KrtAH.xVLly3agHc7M`
  - reinstall `base` metapackage to enable proper BOSH Director operation

* `0_zs2Y2A.QhW00r1tbb7Oa7XcMY3GdkW`
  - install net-tools for stemcell acceptance testing

* `cNakw6wcTjEyWaZBQWTUuoeYKiuLYB3k`
  - remove unnecessary packages to make OS image smaller
  - reduce daily and weekly cron load
  - randomize remaining cronjob start times to reduce congestion in clustered deployments

* `x0Y6dVzdBHSAt33zNO.aOu_QvY2pqVlT`
  - Auto-restart runsvdir

* `3I9TaTJV5vUkUpGJETzqD8wsWhP2vsFE`
  - CentOS 7<|MERGE_RESOLUTION|>--- conflicted
+++ resolved
@@ -7,12 +7,9 @@
 
 Ubuntu 14.04 images have filename `bosh-ubuntu-trusty-os-image.tgz`
 
-<<<<<<< HEAD
-=======
 * `1B_yfR3ukFZiCHqopmybOTo13Afq_Nci`
   - update kernel and openssh-server for USN-2718-1 & USN-2710-2
 
->>>>>>> acbab488
 * `EYBafGzUZcQNZ.kwk825bNc.4RUmGGaV`
   - update openssh-server for USN-2710-1
 
