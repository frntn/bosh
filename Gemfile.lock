--- conflicted
+++ resolved
@@ -1,16 +1,16 @@
 PATH
   remote: agent_client
   specs:
-    agent_client (1.3063.0)
+    agent_client (1.3067.0)
       httpclient (= 2.4.0)
       yajl-ruby (~> 1.2.0)
 
 PATH
   remote: blobstore_client
   specs:
-    blobstore_client (1.3063.0)
+    blobstore_client (1.3067.0)
       aws-sdk (= 1.60.2)
-      bosh_common (~> 1.3063.0)
+      bosh_common (~> 1.3067.0)
       fog (~> 1.31.0)
       fog-aws (<= 0.1.1)
       httpclient (= 2.4.0)
@@ -19,7 +19,7 @@
 PATH
   remote: bosh-core
   specs:
-    bosh-core (1.3063.0)
+    bosh-core (1.3067.0)
       gibberish (~> 1.4.0)
       yajl-ruby (~> 1.2.0)
 
@@ -42,26 +42,19 @@
 PATH
   remote: bosh-director
   specs:
-    bosh-director (1.3063.0)
+    bosh-director (1.3067.0)
       bcrypt-ruby (~> 3.0.1)
-      blobstore_client (~> 1.3063.0)
-      bosh-core (~> 1.3063.0)
-      bosh-director-core (~> 1.3063.0)
-<<<<<<< HEAD
-      bosh-registry (~> 1.3063.0)
-=======
->>>>>>> a4cf0ba5
-      bosh-template (~> 1.3063.0)
-      bosh_aws_cpi (~> 1.3063.0)
-      bosh_common (~> 1.3063.0)
-      bosh_cpi (~> 1.3063.0)
-<<<<<<< HEAD
+      blobstore_client (~> 1.3067.0)
+      bosh-core (~> 1.3067.0)
+      bosh-director-core (~> 1.3067.0)
+      bosh-registry (~> 1.3067.0)
+      bosh-template (~> 1.3067.0)
+      bosh_aws_cpi (~> 1.3067.0)
+      bosh_common (~> 1.3067.0)
+      bosh_cpi (~> 1.3067.0)
       bosh_openstack_cpi (~> 2.0.0)
-=======
-      bosh_openstack_cpi (~> 1.3063.0)
->>>>>>> a4cf0ba5
       bosh_vcloud_cpi (= 0.11.0)
-      bosh_vsphere_cpi (~> 1.3063.0)
+      bosh_vsphere_cpi (~> 1.3067.0)
       cf-uaa-lib (~> 3.2.1)
       eventmachine (~> 1.0.0)
       fog (~> 1.31.0)
@@ -87,14 +80,14 @@
 PATH
   remote: bosh-director-core
   specs:
-    bosh-director-core (1.3063.0)
-      bosh-template (~> 1.3063.0)
-      bosh_common (~> 1.3063.0)
+    bosh-director-core (1.3067.0)
+      bosh-template (~> 1.3067.0)
+      bosh_common (~> 1.3067.0)
 
 PATH
   remote: bosh-monitor
   specs:
-    bosh-monitor (1.3063.0)
+    bosh-monitor (1.3067.0)
       aws-sdk (= 1.60.2)
       cf-uaa-lib (~> 3.2.1)
       dogapi (~> 1.6.0)
@@ -110,9 +103,9 @@
 PATH
   remote: bosh-registry
   specs:
-    bosh-registry (1.3063.0)
+    bosh-registry (1.3067.0)
       aws-sdk (= 1.60.2)
-      bosh_cpi (~> 1.3063.0)
+      bosh_cpi (~> 1.3067.0)
       fog (~> 1.31.0)
       fog-aws (<= 0.1.1)
       sequel (~> 3.43.0)
@@ -123,45 +116,45 @@
 PATH
   remote: bosh-release
   specs:
-    bosh-release (1.3063.0)
-      agent_client (~> 1.3063.0)
-      blobstore_client (~> 1.3063.0)
-      bosh-template (~> 1.3063.0)
-      bosh_common (~> 1.3063.0)
+    bosh-release (1.3067.0)
+      agent_client (~> 1.3067.0)
+      blobstore_client (~> 1.3067.0)
+      bosh-template (~> 1.3067.0)
+      bosh_common (~> 1.3067.0)
       trollop (~> 1.16)
       yajl-ruby (~> 1.2.0)
 
 PATH
   remote: bosh-stemcell
   specs:
-    bosh-stemcell (1.3063.0)
-      bosh-core (~> 1.3063.0)
-      bosh_aws_cpi (~> 1.3063.0)
+    bosh-stemcell (1.3067.0)
+      bosh-core (~> 1.3067.0)
+      bosh_aws_cpi (~> 1.3067.0)
 
 PATH
   remote: bosh-template
   specs:
-    bosh-template (1.3063.0)
+    bosh-template (1.3067.0)
       semi_semantic (~> 1.1.0)
 
 PATH
   remote: bosh_aws_cpi
   specs:
-    bosh_aws_cpi (1.3063.0)
+    bosh_aws_cpi (1.3067.0)
       aws-sdk (= 1.60.2)
-      bosh-registry (~> 1.3063.0)
-      bosh_common (~> 1.3063.0)
-      bosh_cpi (~> 1.3063.0)
+      bosh-registry (~> 1.3067.0)
+      bosh_common (~> 1.3067.0)
+      bosh_cpi (~> 1.3067.0)
       httpclient (= 2.4.0)
       yajl-ruby (>= 0.8.2)
 
 PATH
   remote: bosh_cli
   specs:
-    bosh_cli (1.3063.0)
-      blobstore_client (~> 1.3063.0)
-      bosh-template (~> 1.3063.0)
-      bosh_common (~> 1.3063.0)
+    bosh_cli (1.3067.0)
+      blobstore_client (~> 1.3067.0)
+      bosh-template (~> 1.3067.0)
+      bosh_common (~> 1.3067.0)
       cf-uaa-lib (~> 3.2.1)
       highline (~> 1.6.2)
       httpclient (= 2.4.0)
@@ -177,75 +170,54 @@
 PATH
   remote: bosh_cli_plugin_aws
   specs:
-    bosh_cli_plugin_aws (1.3063.0)
-      bosh-core (~> 1.3063.0)
-      bosh-stemcell (~> 1.3063.0)
-      bosh_aws_cpi (~> 1.3063.0)
-      bosh_cli (~> 1.3063.0)
-      bosh_cli_plugin_micro (~> 1.3063.0)
+    bosh_cli_plugin_aws (1.3067.0)
+      bosh-core (~> 1.3067.0)
+      bosh-stemcell (~> 1.3067.0)
+      bosh_aws_cpi (~> 1.3067.0)
+      bosh_cli (~> 1.3067.0)
+      bosh_cli_plugin_micro (~> 1.3067.0)
 
 PATH
   remote: bosh_cli_plugin_micro
   specs:
-    bosh_cli_plugin_micro (1.3063.0)
-      agent_client (~> 1.3063.0)
-      blobstore_client (~> 1.3063.0)
-      bosh-core (~> 1.3063.0)
-      bosh-director-core (~> 1.3063.0)
-      bosh-registry (~> 1.3063.0)
-      bosh-stemcell (~> 1.3063.0)
-      bosh_aws_cpi (~> 1.3063.0)
-      bosh_cli (~> 1.3063.0)
-<<<<<<< HEAD
-      bosh_common (~> 1.3063.0)
-      bosh_cpi (~> 1.3063.0)
+    bosh_cli_plugin_micro (1.3067.0)
+      agent_client (~> 1.3067.0)
+      blobstore_client (~> 1.3067.0)
+      bosh-core (~> 1.3067.0)
+      bosh-director-core (~> 1.3067.0)
+      bosh-registry (~> 1.3067.0)
+      bosh-stemcell (~> 1.3067.0)
+      bosh_aws_cpi (~> 1.3067.0)
+      bosh_cli (~> 1.3067.0)
+      bosh_common (~> 1.3067.0)
+      bosh_cpi (~> 1.3067.0)
       bosh_openstack_cpi (~> 2.0.0)
-=======
-      bosh_cpi (~> 1.3063.0)
-      bosh_openstack_cpi (~> 1.3063.0)
->>>>>>> a4cf0ba5
       bosh_vcloud_cpi (= 0.11.0)
-      bosh_vsphere_cpi (~> 1.3063.0)
+      bosh_vsphere_cpi (~> 1.3067.0)
       mono_logger (~> 1.1.0)
       sqlite3 (~> 1.3.7)
 
 PATH
   remote: bosh_common
   specs:
-    bosh_common (1.3063.0)
+    bosh_common (1.3067.0)
       logging (~> 1.8.2)
       semi_semantic (~> 1.1.0)
 
 PATH
   remote: bosh_cpi
   specs:
-    bosh_cpi (1.3063.0)
-      bosh_common (~> 1.3063.0)
+    bosh_cpi (1.3067.0)
+      bosh_common (~> 1.3067.0)
       logging (~> 1.8.2)
       membrane (~> 1.1.0)
 
 PATH
-<<<<<<< HEAD
-=======
-  remote: bosh_openstack_cpi
-  specs:
-    bosh_openstack_cpi (1.3063.0)
-      bosh-registry (~> 1.3063.0)
-      bosh_common (~> 1.3063.0)
-      bosh_cpi (~> 1.3063.0)
-      fog (~> 1.31.0)
-      fog-aws (<= 0.1.1)
-      httpclient (= 2.4.0)
-      membrane (~> 1.1.0)
-      yajl-ruby (>= 0.8.2)
-
-PATH
->>>>>>> a4cf0ba5
   remote: bosh_vsphere_cpi
   specs:
-    bosh_vsphere_cpi (1.3063.0)
-      bosh_common (~> 1.3063.0)
-      bosh_cpi (~> 1.3063.0)
+    bosh_vsphere_cpi (1.3067.0)
+      bosh_common (~> 1.3067.0)
+      bosh_cpi (~> 1.3067.0)
       builder (~> 3.1.4)
       httpclient (= 2.4.0)
       membrane (~> 1.1.0)
@@ -255,7 +227,7 @@
 PATH
   remote: simple_blobstore_server
   specs:
-    simple_blobstore_server (1.3063.0)
+    simple_blobstore_server (1.3067.0)
       sinatra (~> 1.4.2)
       thin (~> 1.5.0)
 
