PATH
  remote: agent_client
  specs:
    agent_client (1.3149.0)
      httpclient (= 2.4.0)
      yajl-ruby (~> 1.2.0)

PATH
  remote: blobstore_client
  specs:
<<<<<<< HEAD
    blobstore_client (1.3148.0)
      aws-sdk-resources (= 2.2.0)
      bosh_common (~> 1.3148.0)
=======
    blobstore_client (1.3149.0)
      aws-sdk (= 1.60.2)
      bosh_common (~> 1.3149.0)
>>>>>>> c07f1749
      httpclient (= 2.4.0)
      multi_json (~> 1.1)

PATH
  remote: bosh-core
  specs:
    bosh-core (1.3149.0)
      gibberish (~> 1.4.0)
      yajl-ruby (~> 1.2.0)

PATH
  remote: bosh-dev
  specs:
    bosh-dev (0.0.1.unpublished)
      bosh-core
      bosh-director
      bosh-stemcell
      bosh_cli
      bosh_cli_plugin_aws
      bosh_common
      bundler
      logging
      peach
      ruby_vcloud_sdk (= 0.7.1)

PATH
  remote: bosh-director
  specs:
    bosh-director (1.3149.0)
      bcrypt-ruby (~> 3.0.1)
      blobstore_client (~> 1.3149.0)
      bosh-core (~> 1.3149.0)
      bosh-director-core (~> 1.3149.0)
      bosh-registry (~> 1.3149.0)
      bosh-template (~> 1.3149.0)
      bosh_aws_cpi (= 2.1.0)
      bosh_common (~> 1.3149.0)
      bosh_cpi (~> 1.3149.0)
      bosh_openstack_cpi (= 2.1.0)
      bosh_vcloud_cpi (= 0.11.0)
      bosh_vsphere_cpi (= 2.2.0)
      cf-uaa-lib (~> 3.2.1)
      eventmachine (~> 1.0.0)
      fog (~> 1.34.0)
      fog-aws (~> 0.7.6)
      httpclient (= 2.4.0)
      logging (~> 1.8.2)
      membrane (~> 1.1.0)
      nats (= 0.5.0.beta.12)
      netaddr (~> 1.5.0)
      rack-test (~> 0.6.2)
      rake (~> 10.0)
      redis (~> 3.0.2)
      resque (~> 1.25.0)
      resque-backtrace (~> 0.0.1)
      rufus-scheduler (~> 2.0.18)
      semi_semantic (~> 1.1.0)
      sequel (~> 3.43.0)
      sinatra (~> 1.4.2)
      sys-filesystem (~> 1.1.0)
      thin (~> 1.5.0)
      yajl-ruby (~> 1.2.0)

PATH
  remote: bosh-director-core
  specs:
    bosh-director-core (1.3149.0)
      bosh-template (~> 1.3149.0)
      bosh_common (~> 1.3149.0)

PATH
  remote: bosh-monitor
  specs:
    bosh-monitor (1.3149.0)
      aws-sdk (= 1.60.2)
      cf-uaa-lib (~> 3.2.1)
      dogapi (~> 1.6.0)
      em-http-request (~> 0.3.0)
      eventmachine (~> 1.0.0)
      httpclient (= 2.4.0)
      logging (~> 1.8.2)
      nats (= 0.5.0.beta.12)
      sinatra (~> 1.4.2)
      thin (~> 1.5.0)
      yajl-ruby (~> 1.2.0)

PATH
  remote: bosh-registry
  specs:
    bosh-registry (1.3149.0)
      aws-sdk
      bosh_cpi (~> 1.3149.0)
      fog
      sequel (~> 3.43.0)
      sinatra (~> 1.4.2)
      thin (~> 1.5.0)
      yajl-ruby (~> 1.2.0)

PATH
  remote: bosh-release
  specs:
    bosh-release (1.3149.0)
      agent_client (~> 1.3149.0)
      blobstore_client (~> 1.3149.0)
      bosh-template (~> 1.3149.0)
      bosh_common (~> 1.3149.0)
      trollop (~> 1.16)
      yajl-ruby (~> 1.2.0)

PATH
  remote: bosh-stemcell
  specs:
    bosh-stemcell (1.3149.0)
      bosh-core (~> 1.3149.0)
      bosh_aws_cpi (= 2.1.0)

PATH
  remote: bosh-template
  specs:
    bosh-template (1.3149.0)
      semi_semantic (~> 1.1.0)

PATH
  remote: bosh_cli
  specs:
    bosh_cli (1.3149.0)
      blobstore_client (~> 1.3149.0)
      bosh-template (~> 1.3149.0)
      bosh_common (~> 1.3149.0)
      cf-uaa-lib (~> 3.2.1)
      highline (~> 1.6.2)
      httpclient (= 2.4.0)
      json_pure (~> 1.7)
      minitar (~> 0.5.4)
      net-scp (~> 1.1.0)
      net-ssh (= 2.9.2)
      net-ssh-gateway (~> 1.2.0)
      netaddr (~> 1.5.0)
      progressbar (~> 0.9.0)
      sshkey (~> 1.7.0)
      terminal-table (~> 1.4.3)

PATH
  remote: bosh_cli_plugin_aws
  specs:
    bosh_cli_plugin_aws (1.3149.0)
      bosh-core (~> 1.3149.0)
      bosh-stemcell (~> 1.3149.0)
      bosh_aws_cpi (= 2.1.0)
      bosh_cli (~> 1.3149.0)
      bosh_cli_plugin_micro (~> 1.3149.0)

PATH
  remote: bosh_cli_plugin_micro
  specs:
    bosh_cli_plugin_micro (1.3149.0)
      agent_client (~> 1.3149.0)
      blobstore_client (~> 1.3149.0)
      bosh-core (~> 1.3149.0)
      bosh-director-core (~> 1.3149.0)
      bosh-registry (~> 1.3149.0)
      bosh-stemcell (~> 1.3149.0)
      bosh_aws_cpi (= 2.1.0)
      bosh_cli (~> 1.3149.0)
      bosh_common (~> 1.3149.0)
      bosh_cpi (~> 1.3149.0)
      bosh_openstack_cpi (= 2.1.0)
      bosh_vcloud_cpi (= 0.11.0)
      bosh_vsphere_cpi (= 2.2.0)
      fog-google (= 0.1.0)
      mono_logger (~> 1.1.0)
      sqlite3 (~> 1.3.7)

PATH
  remote: bosh_common
  specs:
    bosh_common (1.3149.0)
      logging (~> 1.8.2)
      semi_semantic (~> 1.1.0)

PATH
  remote: bosh_cpi
  specs:
    bosh_cpi (1.3149.0)
      bosh_common (~> 1.3149.0)
      logging (~> 1.8.2)
      membrane (~> 1.1.0)

PATH
  remote: simple_blobstore_server
  specs:
    simple_blobstore_server (1.3149.0)
      sinatra (~> 1.4.2)
      thin (~> 1.5.0)

GEM
  remote: https://rubygems.org/
  specs:
    CFPropertyList (2.3.2)
    addressable (2.3.7)
    ast (2.0.0)
    aws-sdk (1.60.2)
      aws-sdk-v1 (= 1.60.2)
    aws-sdk-core (2.2.0)
      jmespath (~> 1.0)
    aws-sdk-resources (2.2.0)
      aws-sdk-core (= 2.2.0)
    aws-sdk-v1 (1.60.2)
      json (~> 1.4)
      nokogiri (>= 1.4.4)
    backports (3.6.4)
    bcrypt-ruby (3.0.1)
    blue-shell (0.3.0)
      rspec
    bosh_aws_cpi (2.1.0)
      aws-sdk (= 1.60.2)
      bosh-registry
      bosh_common
      bosh_cpi
      httpclient (= 2.4.0)
      yajl-ruby (>= 0.8.2)
    bosh_openstack_cpi (2.1.0)
      bosh-registry
      bosh_common
      bosh_cpi
      fog (~> 1.34.0)
      httpclient (= 2.4.0)
      membrane (~> 1.1.0)
      yajl-ruby (>= 0.8.2)
    bosh_vcloud_cpi (0.11.0)
      bosh_common
      bosh_cpi
      builder (~> 3.1.4)
      httpclient (~> 2.4.0)
      membrane
      nokogiri (~> 1.6.6)
      rest-client (~> 1.6.7)
      yajl-ruby (>= 0.8.2)
    bosh_vsphere_cpi (2.2.0)
      bosh_common
      bosh_cpi
      builder (~> 3.1.4)
      httpclient (= 2.4.0)
      membrane (~> 1.1.0)
      mono_logger (~> 1.1.0)
      nokogiri (~> 1.6.6)
    builder (3.1.4)
    cf-uaa-lib (3.2.1)
      multi_json
    codeclimate-test-reporter (0.3.0)
      simplecov (>= 0.7.1, < 1.0.0)
    coderay (1.1.0)
    crack (0.4.2)
      safe_yaml (~> 1.0.0)
    daemons (1.2.3)
    diff-lcs (1.2.5)
    docile (1.1.5)
    dogapi (1.6.0)
      json (>= 1.5.1)
    em-http-request (0.3.0)
      addressable (>= 2.0.0)
      escape_utils
      eventmachine (>= 0.12.9)
    escape_utils (1.1.0)
    eventmachine (1.0.3)
    excon (0.45.4)
    fakefs (0.6.7)
    ffi (1.9.10)
    fission (0.5.0)
      CFPropertyList (~> 2.2)
    fog (1.34.0)
      fog-atmos
      fog-aws (>= 0.6.0)
      fog-brightbox (~> 0.4)
      fog-core (~> 1.32)
      fog-dynect (~> 0.0.2)
      fog-ecloud (~> 0.1)
      fog-google (>= 0.0.2)
      fog-json
      fog-local
      fog-powerdns (>= 0.1.1)
      fog-profitbricks
      fog-radosgw (>= 0.0.2)
      fog-riakcs
      fog-sakuracloud (>= 0.0.4)
      fog-serverlove
      fog-softlayer
      fog-storm_on_demand
      fog-terremark
      fog-vmfusion
      fog-voxel
      fog-xml (~> 0.1.1)
      ipaddress (~> 0.5)
      nokogiri (~> 1.5, >= 1.5.11)
    fog-atmos (0.1.0)
      fog-core
      fog-xml
    fog-aws (0.7.6)
      fog-core (~> 1.27)
      fog-json (~> 1.0)
      fog-xml (~> 0.1)
      ipaddress (~> 0.8)
    fog-brightbox (0.9.0)
      fog-core (~> 1.22)
      fog-json
      inflecto (~> 0.0.2)
    fog-core (1.32.1)
      builder
      excon (~> 0.45)
      formatador (~> 0.2)
      mime-types
      net-scp (~> 1.1)
      net-ssh (>= 2.1.3)
    fog-dynect (0.0.2)
      fog-core
      fog-json
      fog-xml
    fog-ecloud (0.3.0)
      fog-core
      fog-xml
    fog-google (0.1.0)
      fog-core
      fog-json
      fog-xml
    fog-json (1.0.2)
      fog-core (~> 1.0)
      multi_json (~> 1.10)
    fog-local (0.2.1)
      fog-core (~> 1.27)
    fog-powerdns (0.1.1)
      fog-core (~> 1.27)
      fog-json (~> 1.0)
      fog-xml (~> 0.1)
    fog-profitbricks (0.0.5)
      fog-core
      fog-xml
      nokogiri
    fog-radosgw (0.0.4)
      fog-core (>= 1.21.0)
      fog-json
      fog-xml (>= 0.0.1)
    fog-riakcs (0.1.0)
      fog-core
      fog-json
      fog-xml
    fog-sakuracloud (1.3.3)
      fog-core
      fog-json
    fog-serverlove (0.1.2)
      fog-core
      fog-json
    fog-softlayer (0.4.7)
      fog-core
      fog-json
    fog-storm_on_demand (0.1.1)
      fog-core
      fog-json
    fog-terremark (0.1.0)
      fog-core
      fog-xml
    fog-vmfusion (0.1.0)
      fission
      fog-core
    fog-voxel (0.1.0)
      fog-core
      fog-xml
    fog-xml (0.1.2)
      fog-core
      nokogiri (~> 1.5, >= 1.5.11)
    formatador (0.2.5)
    gibberish (1.4.0)
    highline (1.6.21)
    httpclient (2.4.0)
    inflecto (0.0.2)
    ipaddress (0.8.0)
    jmespath (1.1.3)
    json (1.8.3)
    json_pure (1.8.1)
    little-plugger (1.1.4)
    logging (1.8.2)
      little-plugger (>= 1.1.3)
      multi_json (>= 1.8.4)
    machinist (1.0.6)
    membrane (1.1.0)
    method_source (0.8.2)
    mime-types (2.6.2)
    mini_portile (0.6.2)
    minitar (0.5.4)
    mono_logger (1.1.0)
    multi_json (1.11.2)
    mysql2 (0.3.11)
    nats (0.5.0.beta.12)
      daemons (>= 1.1.9)
      eventmachine (>= 1.0.3)
      json_pure (>= 1.8.0)
      thin (>= 1.5.0)
    net-scp (1.1.2)
      net-ssh (>= 2.6.5)
    net-ssh (2.9.2)
    net-ssh-gateway (1.2.0)
      net-ssh (>= 2.6.5)
    netaddr (1.5.0)
    nokogiri (1.6.6.2)
      mini_portile (~> 0.6.0)
    parallel (0.9.2)
    parallel_tests (1.0.3)
      parallel
    parser (2.1.9)
      ast (>= 1.1, < 3.0)
      slop (~> 3.4, >= 3.4.5)
    peach (0.5.1)
    pg (0.15.1)
    powerpack (0.0.9)
    progressbar (0.9.2)
    pry (0.10.1)
      coderay (~> 1.1.0)
      method_source (~> 0.8.1)
      slop (~> 3.4)
    rack (1.6.4)
    rack-protection (1.5.3)
      rack
    rack-test (0.6.2)
      rack (>= 1.0)
    rainbow (2.0.0)
    rake (10.3.2)
    redis (3.0.3)
    redis-namespace (1.3.1)
      redis (~> 3.0.0)
    resque (1.25.2)
      mono_logger (~> 1.0)
      multi_json (~> 1.0)
      redis-namespace (~> 1.3)
      sinatra (>= 0.9.2)
      vegas (~> 0.1.2)
    resque-backtrace (0.0.1)
      resque (>= 1.0)
    rest-client (1.6.7)
      mime-types (>= 1.16)
    rspec (3.0.0)
      rspec-core (~> 3.0.0)
      rspec-expectations (~> 3.0.0)
      rspec-mocks (~> 3.0.0)
    rspec-core (3.0.4)
      rspec-support (~> 3.0.0)
    rspec-expectations (3.0.4)
      diff-lcs (>= 1.2.0, < 2.0)
      rspec-support (~> 3.0.0)
    rspec-instafail (0.2.6)
      rspec
    rspec-its (1.0.1)
      rspec-core (>= 2.99.0.beta1)
      rspec-expectations (>= 2.99.0.beta1)
    rspec-mocks (3.0.4)
      rspec-support (~> 3.0.0)
    rspec-support (3.0.4)
    rubocop (0.23.0)
      json (>= 1.7.7, < 2)
      parser (~> 2.1.9)
      powerpack (~> 0.0.6)
      rainbow (>= 1.99.1, < 3.0)
      ruby-progressbar (~> 1.4)
    ruby-progressbar (1.5.1)
    ruby_vcloud_sdk (0.7.1)
      builder (~> 3.1.4)
      httpclient (~> 2.4.0)
      netaddr
      nokogiri (>= 1.5.6)
      rest-client (~> 1.6.7)
    rufus-scheduler (2.0.24)
      tzinfo (>= 0.3.22)
    rugged (0.19.0)
    safe_yaml (1.0.4)
    semi_semantic (1.1.0)
    sequel (3.43.0)
    serverspec (0.15.4)
      highline
      net-ssh
      rspec (>= 2.13.0)
      specinfra (>= 0.7.1)
    simplecov (0.9.2)
      docile (~> 1.1.0)
      multi_json (~> 1.0)
      simplecov-html (~> 0.9.0)
    simplecov-html (0.9.0)
    sinatra (1.4.6)
      rack (~> 1.4)
      rack-protection (~> 1.4)
      tilt (>= 1.3, < 3)
    sinatra-contrib (1.4.2)
      backports (>= 2.0)
      multi_json
      rack-protection
      rack-test
      sinatra (~> 1.4.0)
      tilt (~> 1.3)
    slop (3.5.0)
    specinfra (1.15.0)
    sqlite3 (1.3.10)
    sshkey (1.7.0)
    sys-filesystem (1.1.4)
      ffi
    terminal-table (1.4.5)
    thin (1.5.1)
      daemons (>= 1.0.9)
      eventmachine (>= 0.12.6)
      rack (>= 1.0.0)
    thread_safe (0.3.5)
    tilt (1.4.1)
    timecop (0.7.3)
    trollop (1.16.2)
    tzinfo (1.2.2)
      thread_safe (~> 0.1)
    vcr (2.9.3)
    vegas (0.1.11)
      rack (>= 1.0.0)
    webmock (1.20.4)
      addressable (>= 2.3.6)
      crack (>= 0.3.2)
    yajl-ruby (1.2.1)

PLATFORMS
  ruby

DEPENDENCIES
  agent_client!
  blobstore_client!
  blue-shell
  bosh-core!
  bosh-dev!
  bosh-director!
  bosh-director-core!
  bosh-monitor!
  bosh-registry!
  bosh-release!
  bosh-stemcell!
  bosh-template!
  bosh_aws_cpi (~> 2.1)
  bosh_cli!
  bosh_cli_plugin_aws!
  bosh_cli_plugin_micro!
  bosh_common!
  bosh_cpi!
  codeclimate-test-reporter
  eventmachine (= 1.0.3)
  fakefs
  httpclient
  json (= 1.8.3)
  machinist (~> 1.0)
  minitar
  mysql2
  nats
  net-ssh
  parallel_tests
  pg
  pry
  rack-test
  rake (~> 10.0)
  redis
  rest-client
  rspec (~> 3.0.0)
  rspec-instafail
  rspec-its
  rubocop
  rugged
  serverspec (= 0.15.4)
  simple_blobstore_server!
  simplecov (~> 0.9.0)
  sinatra
  sinatra-contrib
  specinfra (= 1.15.0)
  sqlite3
  timecop (~> 0.7.1)
  vcr
  webmock

BUNDLED WITH
   1.10.6<|MERGE_RESOLUTION|>--- conflicted
+++ resolved
@@ -8,15 +8,9 @@
 PATH
   remote: blobstore_client
   specs:
-<<<<<<< HEAD
-    blobstore_client (1.3148.0)
+    blobstore_client (1.3149.0)
       aws-sdk-resources (= 2.2.0)
-      bosh_common (~> 1.3148.0)
-=======
-    blobstore_client (1.3149.0)
-      aws-sdk (= 1.60.2)
-      bosh_common (~> 1.3149.0)
->>>>>>> c07f1749
+      bosh_common (~> 1.3149.0)
       httpclient (= 2.4.0)
       multi_json (~> 1.1)
 
