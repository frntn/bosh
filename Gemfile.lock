GIT
  remote: https://github.com/pivotal-cf-experimental/fakefs.git
  revision: ebde3d6cbe20339895adcb511108a12ee7820c2c
  ref: ebde3d6c
  specs:
    fakefs (0.5.2)

PATH
  remote: agent_client
  specs:
    agent_client (1.2780.0)
      httpclient (= 2.4.0)
      yajl-ruby (~> 1.1.0)

PATH
  remote: blobstore_client
  specs:
    blobstore_client (1.2780.0)
      aws-sdk (= 1.44.0)
      bosh_common (~> 1.2780.0)
      fog (~> 1.23.0)
      httpclient (= 2.4.0)
      multi_json (~> 1.1)
      ruby-atmos-pure (~> 1.0.5)

PATH
  remote: bosh-core
  specs:
    bosh-core (1.2780.0)
      gibberish (~> 1.2.0)
      yajl-ruby (~> 1.1.0)

PATH
  remote: bosh-dev
  specs:
    bosh-dev (0.0.1.unpublished)
      bosh-core
      bosh-stemcell
      bosh_cli
      bosh_cli_plugin_aws
      bosh_common
      bundler
      logging
      membrane
      peach
      ruby_vcloud_sdk (= 0.7.1)

PATH
  remote: bosh-director
  specs:
    bosh-director (1.2780.0)
      bcrypt-ruby (~> 3.0.1)
<<<<<<< HEAD
      blobstore_client (~> 1.2778.0)
      bosh-core (~> 1.2778.0)
      bosh-director-core (~> 1.2778.0)
      bosh-template (~> 1.2778.0)
      bosh_aws_cpi (~> 1.2778.0)
      bosh_common (~> 1.2778.0)
      bosh_cpi (~> 1.2778.0)
      bosh_openstack_cpi (~> 1.2778.0)
      bosh_vcloud_cpi (~> 0.7.2)
      bosh_vsphere_cpi (~> 1.2778.0)
      bosh_warden_cpi (~> 1.2778.0)
=======
      blobstore_client (~> 1.2780.0)
      bosh-core (~> 1.2780.0)
      bosh-director-core (~> 1.2780.0)
      bosh-template (~> 1.2780.0)
      bosh_aws_cpi (~> 1.2780.0)
      bosh_common (~> 1.2780.0)
      bosh_cpi (~> 1.2780.0)
      bosh_openstack_cpi (~> 1.2780.0)
      bosh_vcloud_cpi (~> 0.7.1)
      bosh_vsphere_cpi (~> 1.2780.0)
      bosh_warden_cpi (~> 1.2780.0)
>>>>>>> ca9a8dcc
      eventmachine (~> 1.0.0)
      fog (~> 1.23.0)
      httpclient (= 2.4.0)
      logging (~> 1.8.2)
      membrane (~> 1.1.0)
      nats (= 0.5.0.beta.12)
      netaddr (~> 1.5.0)
      rack-test (~> 0.6.2)
      rake
      redis (~> 3.0.2)
      resque (~> 1.25.0)
      resque-backtrace (~> 0.0.1)
      rufus-scheduler (~> 2.0.18)
      semi_semantic (~> 1.1.0)
      sequel (~> 3.43.0)
      sinatra (~> 1.4.2)
      sys-filesystem (~> 1.1.0)
      thin (~> 1.5.0)
      yajl-ruby (~> 1.1.0)

PATH
  remote: bosh-director-core
  specs:
    bosh-director-core (1.2780.0)
      bosh-template (~> 1.2780.0)
      bosh_common (~> 1.2780.0)

PATH
  remote: bosh-monitor
  specs:
    bosh-monitor (1.2780.0)
      aws-sdk (= 1.44.0)
      dogapi (~> 1.6.0)
      em-http-request (~> 0.3.0)
      eventmachine (~> 1.0.0)
      logging (~> 1.8.2)
      nats (= 0.5.0.beta.12)
      sinatra (~> 1.4.2)
      thin (~> 1.5.0)
      yajl-ruby (~> 1.1.0)

PATH
  remote: bosh-registry
  specs:
    bosh-registry (1.2780.0)
      aws-sdk (= 1.44.0)
      fog (~> 1.23.0)
      sequel (~> 3.43.0)
      sinatra (~> 1.4.2)
      thin (~> 1.5.0)
      yajl-ruby (~> 1.1.0)

PATH
  remote: bosh-release
  specs:
    bosh-release (1.2780.0)
      agent_client (~> 1.2780.0)
      blobstore_client (~> 1.2780.0)
      bosh-template (~> 1.2780.0)
      bosh_common (~> 1.2780.0)
      trollop (~> 1.16)
      yajl-ruby (~> 1.1.0)

PATH
  remote: bosh-stemcell
  specs:
    bosh-stemcell (1.2780.0)
      bosh_aws_cpi (~> 1.2780.0)

PATH
  remote: bosh-template
  specs:
    bosh-template (1.2780.0)
      semi_semantic (~> 1.1.0)

PATH
  remote: bosh_aws_cpi
  specs:
    bosh_aws_cpi (1.2780.0)
      aws-sdk (= 1.44.0)
      bosh-registry (~> 1.2780.0)
      bosh_common (~> 1.2780.0)
      bosh_cpi (~> 1.2780.0)
      httpclient (= 2.4.0)
      yajl-ruby (>= 0.8.2)

PATH
  remote: bosh_cli
  specs:
    bosh_cli (1.2780.0)
      blobstore_client (~> 1.2780.0)
      bosh-template (~> 1.2780.0)
      bosh_common (~> 1.2780.0)
      highline (~> 1.6.2)
      httpclient (= 2.4.0)
      json_pure (~> 1.7)
      minitar (~> 0.5.4)
      net-scp (~> 1.1.0)
      net-ssh (>= 2.2.1)
      net-ssh-gateway (~> 1.2.0)
      netaddr (~> 1.5.0)
      progressbar (~> 0.9.0)
      terminal-table (~> 1.4.3)

PATH
  remote: bosh_cli_plugin_aws
  specs:
    bosh_cli_plugin_aws (1.2780.0)
      bosh-stemcell (~> 1.2780.0)
      bosh_aws_cpi (~> 1.2780.0)
      bosh_cli (~> 1.2780.0)
      bosh_cli_plugin_micro (~> 1.2780.0)

PATH
  remote: bosh_cli_plugin_micro
  specs:
<<<<<<< HEAD
    bosh_cli_plugin_micro (1.2778.0)
      agent_client (~> 1.2778.0)
      blobstore_client (~> 1.2778.0)
      bosh-director-core (~> 1.2778.0)
      bosh-registry (~> 1.2778.0)
      bosh-stemcell (~> 1.2778.0)
      bosh_aws_cpi (~> 1.2778.0)
      bosh_cli (~> 1.2778.0)
      bosh_cpi (~> 1.2778.0)
      bosh_openstack_cpi (~> 1.2778.0)
      bosh_vcloud_cpi (~> 0.7.2)
      bosh_vsphere_cpi (~> 1.2778.0)
=======
    bosh_cli_plugin_micro (1.2780.0)
      agent_client (~> 1.2780.0)
      blobstore_client (~> 1.2780.0)
      bosh-director-core (~> 1.2780.0)
      bosh-registry (~> 1.2780.0)
      bosh-stemcell (~> 1.2780.0)
      bosh_aws_cpi (~> 1.2780.0)
      bosh_cli (~> 1.2780.0)
      bosh_cpi (~> 1.2780.0)
      bosh_openstack_cpi (~> 1.2780.0)
      bosh_vcloud_cpi (= 0.7.1)
      bosh_vsphere_cpi (~> 1.2780.0)
>>>>>>> ca9a8dcc
      mono_logger (~> 1.1.0)
      sqlite3 (~> 1.3.7)

PATH
  remote: bosh_common
  specs:
<<<<<<< HEAD
    bosh_common (1.2778.0)
      logging (~> 1.8.2)
=======
    bosh_common (1.2780.0)
      logging (~> 1.5.0)
>>>>>>> ca9a8dcc
      semi_semantic (~> 1.1.0)

PATH
  remote: bosh_cpi
  specs:
<<<<<<< HEAD
    bosh_cpi (1.2778.0)
      bosh_common (~> 1.2778.0)
      logging (~> 1.8.2)
=======
    bosh_cpi (1.2780.0)
      bosh_common (~> 1.2780.0)
      logging (~> 1.5.0)
>>>>>>> ca9a8dcc
      membrane (~> 1.1.0)

PATH
  remote: bosh_openstack_cpi
  specs:
    bosh_openstack_cpi (1.2780.0)
      bosh-registry (~> 1.2780.0)
      bosh_common (~> 1.2780.0)
      bosh_cpi (~> 1.2780.0)
      fog (~> 1.23.0)
      httpclient (= 2.4.0)
      membrane (~> 1.1.0)
      yajl-ruby (>= 0.8.2)

PATH
  remote: bosh_vsphere_cpi
  specs:
    bosh_vsphere_cpi (1.2780.0)
      bosh_common (~> 1.2780.0)
      bosh_cpi (~> 1.2780.0)
      builder (~> 3.1.4)
      httpclient (= 2.4.0)
      membrane (~> 1.1.0)
      mysql2 (~> 0.3.11)
      nokogiri (~> 1.5.10)
      pg (~> 0.15.1)
      sequel (~> 3.43.0)

PATH
  remote: bosh_warden_cpi
  specs:
    bosh_warden_cpi (1.2780.0)
      bosh_common
      bosh_cpi
      sequel
      warden-client
      warden-protocol
      yajl-ruby

PATH
  remote: simple_blobstore_server
  specs:
    simple_blobstore_server (1.2780.0)
      sinatra (~> 1.4.2)
      thin (~> 1.5.0)

GEM
  remote: https://rubygems.org/
  specs:
    addressable (2.3.4)
    ast (2.0.0)
    aws-sdk (1.44.0)
      json (~> 1.4)
      nokogiri (>= 1.4.4)
    bcrypt-ruby (3.0.1)
    beefcake (0.3.7)
    bosh_vcloud_cpi (0.7.2)
      bosh_common
      bosh_cpi
      builder (~> 3.1.4)
      httpclient (~> 2.4.0)
      membrane
      nokogiri (~> 1.5.6)
      rest-client (~> 1.6.7)
      yajl-ruby (>= 0.8.2)
    builder (3.1.4)
    codeclimate-test-reporter (0.3.0)
      simplecov (>= 0.7.1, < 1.0.0)
    crack (0.3.2)
    daemons (1.1.9)
    diff-lcs (1.2.5)
    docile (1.1.5)
    dogapi (1.6.0)
      json (>= 1.5.1)
    em-http-request (0.3.0)
      addressable (>= 2.0.0)
      escape_utils
      eventmachine (>= 0.12.9)
    erubis (2.7.0)
    escape_utils (1.0.1)
    eventmachine (1.0.3)
    excon (0.39.5)
    ffi (1.9.6)
    fog (1.23.0)
      fog-brightbox
      fog-core (~> 1.23)
      fog-json
      fog-softlayer
      ipaddress (~> 0.5)
      nokogiri (~> 1.5, >= 1.5.11)
    fog-brightbox (0.5.0)
      fog-core (~> 1.22)
      fog-json
      inflecto
    fog-core (1.24.0)
      builder
      excon (~> 0.38)
      formatador (~> 0.2)
      mime-types
      net-scp (~> 1.1)
      net-ssh (>= 2.1.3)
    fog-json (1.0.0)
      multi_json (~> 1.0)
    fog-softlayer (0.3.16)
      fog-core
      fog-json
    foodcritic (2.2.0)
      erubis
      gherkin (~> 2.11.7)
      nokogiri (~> 1.5.4)
      treetop (~> 1.4.10)
      yajl-ruby (~> 1.1.0)
    formatador (0.2.5)
    gherkin (2.11.8)
      multi_json (~> 1.3)
    gibberish (1.2.2)
    highline (1.6.21)
    httpclient (2.4.0)
    inflecto (0.0.2)
    ipaddress (0.8.0)
    jenkins_api_client (0.12.1)
      json
      mixlib-shellout (~> 1.1.0)
      nokogiri (~> 1.5.0)
      terminal-table (>= 1.4.0)
      thor (>= 0.16.0)
    json (1.7.7)
    json_pure (1.8.1)
    little-plugger (1.1.3)
    log4r (1.1.10)
    logging (1.8.2)
      little-plugger (>= 1.1.3)
      multi_json (>= 1.8.4)
    machinist (1.0.6)
    membrane (1.1.0)
    mime-types (2.3)
    minitar (0.5.4)
    mixlib-shellout (1.1.0)
    mono_logger (1.1.0)
    multi_json (1.10.1)
    mysql2 (0.3.11)
    nats (0.5.0.beta.12)
      daemons (>= 1.1.9)
      eventmachine (>= 1.0.3)
      json_pure (>= 1.8.0)
      thin (>= 1.5.0)
    net-scp (1.1.2)
      net-ssh (>= 2.6.5)
    net-ssh (2.9.1)
    net-ssh-gateway (1.2.0)
      net-ssh (>= 2.6.5)
    netaddr (1.5.0)
    nokogiri (1.5.11)
    parallel (0.9.2)
    parallel_tests (1.0.3)
      parallel
    parser (2.1.9)
      ast (>= 1.1, < 3.0)
      slop (~> 3.4, >= 3.4.5)
    peach (0.5.1)
    pg (0.15.1)
    polyglot (0.3.3)
    powerpack (0.0.9)
    progressbar (0.9.2)
    rack (1.5.2)
    rack-protection (1.5.3)
      rack
    rack-test (0.6.2)
      rack (>= 1.0)
    rainbow (2.0.0)
    rake (10.3.2)
    redis (3.0.3)
    redis-namespace (1.3.1)
      redis (~> 3.0.0)
    resque (1.25.2)
      mono_logger (~> 1.0)
      multi_json (~> 1.0)
      redis-namespace (~> 1.3)
      sinatra (>= 0.9.2)
      vegas (~> 0.1.2)
    resque-backtrace (0.0.1)
      resque (>= 1.0)
    rest-client (1.6.7)
      mime-types (>= 1.16)
    rspec (3.0.0)
      rspec-core (~> 3.0.0)
      rspec-expectations (~> 3.0.0)
      rspec-mocks (~> 3.0.0)
    rspec-core (3.0.0)
      rspec-support (~> 3.0.0)
    rspec-expectations (3.0.0)
      diff-lcs (>= 1.2.0, < 2.0)
      rspec-support (~> 3.0.0)
    rspec-its (1.0.1)
      rspec-core (>= 2.99.0.beta1)
      rspec-expectations (>= 2.99.0.beta1)
    rspec-mocks (3.0.0)
      rspec-support (~> 3.0.0)
    rspec-support (3.0.0)
    rubocop (0.23.0)
      json (>= 1.7.7, < 2)
      parser (~> 2.1.9)
      powerpack (~> 0.0.6)
      rainbow (>= 1.99.1, < 3.0)
      ruby-progressbar (~> 1.4)
    ruby-atmos-pure (1.0.5)
      log4r (>= 1.1.9)
      ruby-hmac (>= 0.4.0)
    ruby-hmac (0.4.0)
    ruby-progressbar (1.5.1)
    ruby_vcloud_sdk (0.7.1)
      builder (~> 3.1.4)
      httpclient (~> 2.4.0)
      netaddr
      nokogiri (>= 1.5.6)
      rest-client (~> 1.6.7)
    rufus-scheduler (2.0.24)
      tzinfo (>= 0.3.22)
    rugged (0.19.0)
    semi_semantic (1.1.0)
    sequel (3.43.0)
    serverspec (0.15.4)
      highline
      net-ssh
      rspec (>= 2.13.0)
      specinfra (>= 0.7.1)
    simplecov (0.9.0)
      docile (~> 1.1.0)
      multi_json
      simplecov-html (~> 0.8.0)
    simplecov-html (0.8.0)
    sinatra (1.4.3)
      rack (~> 1.4)
      rack-protection (~> 1.4)
      tilt (~> 1.3, >= 1.3.4)
    slop (3.5.0)
    specinfra (1.15.0)
    sqlite3 (1.3.7)
    sys-filesystem (1.1.3)
      ffi
    terminal-table (1.4.5)
    thin (1.5.1)
      daemons (>= 1.0.9)
      eventmachine (>= 0.12.6)
      rack (>= 1.0.0)
    thor (0.18.1)
    thread_safe (0.3.4)
    tilt (1.4.1)
    timecop (0.6.1)
    treetop (1.4.15)
      polyglot
      polyglot (>= 0.3.1)
    trollop (1.16.2)
    tzinfo (1.2.2)
      thread_safe (~> 0.1)
    vcr (2.7.0)
    vegas (0.1.11)
      rack (>= 1.0.0)
    warden-client (0.1.0)
      warden-protocol (~> 0.1.0)
    warden-protocol (0.1.3)
      beefcake
    webmock (1.11.0)
      addressable (>= 2.2.7)
      crack (>= 0.3.2)
    yajl-ruby (1.1.0)

PLATFORMS
  ruby

DEPENDENCIES
  agent_client!
  blobstore_client!
  bosh-core!
  bosh-dev!
  bosh-director!
  bosh-director-core!
  bosh-monitor!
  bosh-registry!
  bosh-release!
  bosh-stemcell!
  bosh-template!
  bosh_aws_cpi!
  bosh_cli!
  bosh_cli_plugin_aws!
  bosh_cli_plugin_micro!
  bosh_common!
  bosh_cpi!
  bosh_openstack_cpi!
  bosh_vsphere_cpi!
  bosh_warden_cpi!
  codeclimate-test-reporter
  fakefs!
  foodcritic
  httpclient
  jenkins_api_client
  json
  machinist (~> 1.0)
  minitar
  mysql2
  nats
  net-ssh
  parallel_tests
  pg
  rack-test
  rake (~> 10.0)
  redis
  rest-client
  rspec (~> 3.0)
  rspec-its
  rubocop
  rugged
  serverspec
  simple_blobstore_server!
  simplecov (~> 0.9.0)
  specinfra
  sqlite3
  timecop
  vcr
  webmock<|MERGE_RESOLUTION|>--- conflicted
+++ resolved
@@ -50,19 +50,6 @@
   specs:
     bosh-director (1.2780.0)
       bcrypt-ruby (~> 3.0.1)
-<<<<<<< HEAD
-      blobstore_client (~> 1.2778.0)
-      bosh-core (~> 1.2778.0)
-      bosh-director-core (~> 1.2778.0)
-      bosh-template (~> 1.2778.0)
-      bosh_aws_cpi (~> 1.2778.0)
-      bosh_common (~> 1.2778.0)
-      bosh_cpi (~> 1.2778.0)
-      bosh_openstack_cpi (~> 1.2778.0)
-      bosh_vcloud_cpi (~> 0.7.2)
-      bosh_vsphere_cpi (~> 1.2778.0)
-      bosh_warden_cpi (~> 1.2778.0)
-=======
       blobstore_client (~> 1.2780.0)
       bosh-core (~> 1.2780.0)
       bosh-director-core (~> 1.2780.0)
@@ -71,10 +58,9 @@
       bosh_common (~> 1.2780.0)
       bosh_cpi (~> 1.2780.0)
       bosh_openstack_cpi (~> 1.2780.0)
-      bosh_vcloud_cpi (~> 0.7.1)
+      bosh_vcloud_cpi (~> 0.7.2)
       bosh_vsphere_cpi (~> 1.2780.0)
       bosh_warden_cpi (~> 1.2780.0)
->>>>>>> ca9a8dcc
       eventmachine (~> 1.0.0)
       fog (~> 1.23.0)
       httpclient (= 2.4.0)
@@ -191,20 +177,6 @@
 PATH
   remote: bosh_cli_plugin_micro
   specs:
-<<<<<<< HEAD
-    bosh_cli_plugin_micro (1.2778.0)
-      agent_client (~> 1.2778.0)
-      blobstore_client (~> 1.2778.0)
-      bosh-director-core (~> 1.2778.0)
-      bosh-registry (~> 1.2778.0)
-      bosh-stemcell (~> 1.2778.0)
-      bosh_aws_cpi (~> 1.2778.0)
-      bosh_cli (~> 1.2778.0)
-      bosh_cpi (~> 1.2778.0)
-      bosh_openstack_cpi (~> 1.2778.0)
-      bosh_vcloud_cpi (~> 0.7.2)
-      bosh_vsphere_cpi (~> 1.2778.0)
-=======
     bosh_cli_plugin_micro (1.2780.0)
       agent_client (~> 1.2780.0)
       blobstore_client (~> 1.2780.0)
@@ -215,36 +187,24 @@
       bosh_cli (~> 1.2780.0)
       bosh_cpi (~> 1.2780.0)
       bosh_openstack_cpi (~> 1.2780.0)
-      bosh_vcloud_cpi (= 0.7.1)
+      bosh_vcloud_cpi (~> 0.7.2)
       bosh_vsphere_cpi (~> 1.2780.0)
->>>>>>> ca9a8dcc
       mono_logger (~> 1.1.0)
       sqlite3 (~> 1.3.7)
 
 PATH
   remote: bosh_common
   specs:
-<<<<<<< HEAD
-    bosh_common (1.2778.0)
+    bosh_common (1.2780.0)
       logging (~> 1.8.2)
-=======
-    bosh_common (1.2780.0)
-      logging (~> 1.5.0)
->>>>>>> ca9a8dcc
       semi_semantic (~> 1.1.0)
 
 PATH
   remote: bosh_cpi
   specs:
-<<<<<<< HEAD
-    bosh_cpi (1.2778.0)
-      bosh_common (~> 1.2778.0)
+    bosh_cpi (1.2780.0)
+      bosh_common (~> 1.2780.0)
       logging (~> 1.8.2)
-=======
-    bosh_cpi (1.2780.0)
-      bosh_common (~> 1.2780.0)
-      logging (~> 1.5.0)
->>>>>>> ca9a8dcc
       membrane (~> 1.1.0)
 
 PATH
