--- conflicted
+++ resolved
@@ -55,85 +55,72 @@
     expect(output).to include('Agent ID')
     expect(output).to include('Resurrection')
 
+    output = bosh_runner.run('instances')
+    expect(scrub_random_ids(output)).to match_output %(
+      +--------------------------------------------------+---------+--------+---------------+-------------+
+      | Instance                                         | State   | AZ     | Resource Pool | IPs         |
+      +--------------------------------------------------+---------+--------+---------------+-------------+
+      | foobar/0 (xxxxxxxx-xxxx-xxxx-xxxx-xxxxxxxxxxxx)* | running | zone-1 | a             | 192.168.1.2 |
+      | foobar/1 (xxxxxxxx-xxxx-xxxx-xxxx-xxxxxxxxxxxx)  | running | zone-2 | a             | 192.168.2.2 |
+      | foobar/2 (xxxxxxxx-xxxx-xxxx-xxxx-xxxxxxxxxxxx)  | running | zone-3 | a             | 192.168.3.2 |
+      +--------------------------------------------------+---------+--------+---------------+-------------+
+
+      (*) Bootstrap node
+    )
+
     output = bosh_runner.run('instances --dns')
-    expect(scrub_random_ids(output)).to include(<<INSTANCES)
-+--------------------------------------------------+---------+--------+---------------+-------------+-----------------------------------------------------------+
-| Instance                                         | State   | AZ     | Resource Pool | IPs         | DNS A records                                             |
-+--------------------------------------------------+---------+--------+---------------+-------------+-----------------------------------------------------------+
-| foobar/0 (xxxxxxxx-xxxx-xxxx-xxxx-xxxxxxxxxxxx)* | running | zone-1 | a             | 192.168.1.2 | xxxxxxxx-xxxx-xxxx-xxxx-xxxxxxxxxxxx.foobar.a.simple.bosh |
-|                                                  |         |        |               |             | 0.foobar.a.simple.bosh                                    |
-| foobar/1 (xxxxxxxx-xxxx-xxxx-xxxx-xxxxxxxxxxxx)  | running | zone-2 | a             | 192.168.2.2 | xxxxxxxx-xxxx-xxxx-xxxx-xxxxxxxxxxxx.foobar.a.simple.bosh |
-|                                                  |         |        |               |             | 1.foobar.a.simple.bosh                                    |
-| foobar/2 (xxxxxxxx-xxxx-xxxx-xxxx-xxxxxxxxxxxx)  | running | zone-3 | a             | 192.168.3.2 | xxxxxxxx-xxxx-xxxx-xxxx-xxxxxxxxxxxx.foobar.a.simple.bosh |
-|                                                  |         |        |               |             | 2.foobar.a.simple.bosh                                    |
-+--------------------------------------------------+---------+--------+---------------+-------------+-----------------------------------------------------------+
+    expect(scrub_random_ids(output)).to match_output %(
+      +--------------------------------------------------+---------+--------+---------------+-------------+-----------------------------------------------------------+
+      | Instance                                         | State   | AZ     | Resource Pool | IPs         | DNS A records                                             |
+      +--------------------------------------------------+---------+--------+---------------+-------------+-----------------------------------------------------------+
+      | foobar/0 (xxxxxxxx-xxxx-xxxx-xxxx-xxxxxxxxxxxx)* | running | zone-1 | a             | 192.168.1.2 | xxxxxxxx-xxxx-xxxx-xxxx-xxxxxxxxxxxx.foobar.a.simple.bosh |
+      |                                                  |         |        |               |             | 0.foobar.a.simple.bosh                                    |
+      | foobar/1 (xxxxxxxx-xxxx-xxxx-xxxx-xxxxxxxxxxxx)  | running | zone-2 | a             | 192.168.2.2 | xxxxxxxx-xxxx-xxxx-xxxx-xxxxxxxxxxxx.foobar.a.simple.bosh |
+      |                                                  |         |        |               |             | 1.foobar.a.simple.bosh                                    |
+      | foobar/2 (xxxxxxxx-xxxx-xxxx-xxxx-xxxxxxxxxxxx)  | running | zone-3 | a             | 192.168.3.2 | xxxxxxxx-xxxx-xxxx-xxxx-xxxxxxxxxxxx.foobar.a.simple.bosh |
+      |                                                  |         |        |               |             | 2.foobar.a.simple.bosh                                    |
+      +--------------------------------------------------+---------+--------+---------------+-------------+-----------------------------------------------------------+
 
-(*) Bootstrap node
-INSTANCES
-
-    output = bosh_runner.run('instances')
-<<<<<<< HEAD
-    expect(scrub_random_ids(output)).to include(<<INSTANCES)
-+--------------------------------------------------+---------+--------+---------------+-------------+
-| Instance                                         | State   | AZ     | Resource Pool | IPs         |
-+--------------------------------------------------+---------+--------+---------------+-------------+
-| foobar/0 (xxxxxxxx-xxxx-xxxx-xxxx-xxxxxxxxxxxx)* | running | zone-1 | a             | 192.168.1.2 |
-| foobar/1 (xxxxxxxx-xxxx-xxxx-xxxx-xxxxxxxxxxxx)  | running | zone-2 | a             | 192.168.2.2 |
-| foobar/2 (xxxxxxxx-xxxx-xxxx-xxxx-xxxxxxxxxxxx)  | running | zone-3 | a             | 192.168.3.2 |
-+--------------------------------------------------+---------+--------+---------------+-------------+
-
-(*) Bootstrap node
-INSTANCES
+      (*) Bootstrap node
+    )
 
     output = bosh_runner.run('instances --ps')
-    expect(scrub_random_ids(output)).to include(<<INSTANCES)
-+--------------------------------------------------+---------+--------+---------------+-------------+
-| Instance                                         | State   | AZ     | Resource Pool | IPs         |
-+--------------------------------------------------+---------+--------+---------------+-------------+
-| foobar/0 (xxxxxxxx-xxxx-xxxx-xxxx-xxxxxxxxxxxx)* | running | zone-1 | a             | 192.168.1.2 |
-|   process-1                                      | running |        |               |             |
-|   process-2                                      | running |        |               |             |
-|   process-3                                      | failing |        |               |             |
-+--------------------------------------------------+---------+--------+---------------+-------------+
-| foobar/1 (xxxxxxxx-xxxx-xxxx-xxxx-xxxxxxxxxxxx)  | running | zone-2 | a             | 192.168.2.2 |
-|   process-1                                      | running |        |               |             |
-|   process-2                                      | running |        |               |             |
-|   process-3                                      | failing |        |               |             |
-+--------------------------------------------------+---------+--------+---------------+-------------+
-| foobar/2 (xxxxxxxx-xxxx-xxxx-xxxx-xxxxxxxxxxxx)  | running | zone-3 | a             | 192.168.3.2 |
-|   process-1                                      | running |        |               |             |
-|   process-2                                      | running |        |               |             |
-|   process-3                                      | failing |        |               |             |
-+--------------------------------------------------+---------+--------+---------------+-------------+
-INSTANCES
+    expect(scrub_random_ids(output)).to match_output %(
+      +--------------------------------------------------+---------+--------+---------------+-------------+
+      | Instance                                         | State   | AZ     | Resource Pool | IPs         |
+      +--------------------------------------------------+---------+--------+---------------+-------------+
+      | foobar/0 (xxxxxxxx-xxxx-xxxx-xxxx-xxxxxxxxxxxx)* | running | zone-1 | a             | 192.168.1.2 |
+      |   process-1                                      | running |        |               |             |
+      |   process-2                                      | running |        |               |             |
+      |   process-3                                      | failing |        |               |             |
+      +--------------------------------------------------+---------+--------+---------------+-------------+
+      | foobar/1 (xxxxxxxx-xxxx-xxxx-xxxx-xxxxxxxxxxxx)  | running | zone-2 | a             | 192.168.2.2 |
+      |   process-1                                      | running |        |               |             |
+      |   process-2                                      | running |        |               |             |
+      |   process-3                                      | failing |        |               |             |
+      +--------------------------------------------------+---------+--------+---------------+-------------+
+      | foobar/2 (xxxxxxxx-xxxx-xxxx-xxxx-xxxxxxxxxxxx)  | running | zone-3 | a             | 192.168.3.2 |
+      |   process-1                                      | running |        |               |             |
+      |   process-2                                      | running |        |               |             |
+      |   process-3                                      | failing |        |               |             |
+      +--------------------------------------------------+---------+--------+---------------+-------------+
+    )
 
     output = bosh_runner.run('instances --ps --failing')
-    expect(scrub_random_ids(output)).to include(<<INSTANCES)
-+--------------------------------------------------+---------+--------+---------------+-------------+
-| Instance                                         | State   | AZ     | Resource Pool | IPs         |
-+--------------------------------------------------+---------+--------+---------------+-------------+
-| foobar/0 (xxxxxxxx-xxxx-xxxx-xxxx-xxxxxxxxxxxx)* | running | zone-1 | a             | 192.168.1.2 |
-|   process-3                                      | failing |        |               |             |
-+--------------------------------------------------+---------+--------+---------------+-------------+
-| foobar/1 (xxxxxxxx-xxxx-xxxx-xxxx-xxxxxxxxxxxx)  | running | zone-2 | a             | 192.168.2.2 |
-|   process-3                                      | failing |        |               |             |
-+--------------------------------------------------+---------+--------+---------------+-------------+
-| foobar/2 (xxxxxxxx-xxxx-xxxx-xxxx-xxxxxxxxxxxx)  | running | zone-3 | a             | 192.168.3.2 |
-|   process-3                                      | failing |        |               |             |
-+--------------------------------------------------+---------+--------+---------------+-------------+
-INSTANCES
-
-=======
-    expect(output).to match_output %(
-      +----------+---------+---------------+-------------+
-      | Instance | State   | Resource Pool | IPs         |
-      +----------+---------+---------------+-------------+
-      | foobar/0 | running | a             | 192.168.1.5 |
-      | foobar/1 | running | a             | 192.168.1.6 |
-      | foobar/2 | running | a             | 192.168.1.7 |
-      +----------+---------+---------------+-------------+
+    expect(scrub_random_ids(output)).to match_output %(
+      +--------------------------------------------------+---------+--------+---------------+-------------+
+      | Instance                                         | State   | AZ     | Resource Pool | IPs         |
+      +--------------------------------------------------+---------+--------+---------------+-------------+
+      | foobar/0 (xxxxxxxx-xxxx-xxxx-xxxx-xxxxxxxxxxxx)* | running | zone-1 | a             | 192.168.1.2 |
+      |   process-3                                      | failing |        |               |             |
+      +--------------------------------------------------+---------+--------+---------------+-------------+
+      | foobar/1 (xxxxxxxx-xxxx-xxxx-xxxx-xxxxxxxxxxxx)  | running | zone-2 | a             | 192.168.2.2 |
+      |   process-3                                      | failing |        |               |             |
+      +--------------------------------------------------+---------+--------+---------------+-------------+
+      | foobar/2 (xxxxxxxx-xxxx-xxxx-xxxx-xxxxxxxxxxxx)  | running | zone-3 | a             | 192.168.3.2 |
+      |   process-3                                      | failing |        |               |             |
+      +--------------------------------------------------+---------+--------+---------------+-------------+
     )
->>>>>>> 6c9ef314
   end
 
   it 'should return instances --vitals' do
@@ -156,36 +143,6 @@
     expect(vitals[:persistent_disk_usage]).to match /n\/a/
   end
 
-<<<<<<< HEAD
-=======
-  context 'with the --ps flag' do
-    it 'displays instance processes' do
-      deploy_from_scratch
-      output = bosh_runner.run('instances --ps')
-      expect(output).to match_output %(
-        +-------------+---------+---------------+-------------+
-        | Instance    | State   | Resource Pool | IPs         |
-        +-------------+---------+---------------+-------------+
-        | foobar/0    | running | a             | 192.168.1.5 |
-        |   process-1 | running |               |             |
-        |   process-2 | running |               |             |
-        |   process-3 | failing |               |             |
-        +-------------+---------+---------------+-------------+
-        | foobar/1    | running | a             | 192.168.1.6 |
-        |   process-1 | running |               |             |
-        |   process-2 | running |               |             |
-        |   process-3 | failing |               |             |
-        +-------------+---------+---------------+-------------+
-        | foobar/2    | running | a             | 192.168.1.7 |
-        |   process-1 | running |               |             |
-        |   process-2 | running |               |             |
-        |   process-3 | failing |               |             |
-        +-------------+---------+---------------+-------------+
-      )
-    end
-  end
-
->>>>>>> 6c9ef314
   context 'with the --failing flag' do
     it 'filters out non-failing instances' do
       deploy_from_scratch
@@ -193,28 +150,4 @@
         .to match /No failing instances/
     end
   end
-<<<<<<< HEAD
-=======
-
-  context 'with the --failing and --ps flags' do
-    it 'filters out non-failing processes' do
-      deploy_from_scratch
-      instances_ps = bosh_runner.run('instances --ps --failing')
-      expect(instances_ps).to match_output %(
-        +-------------+---------+---------------+-------------+
-        | Instance    | State   | Resource Pool | IPs         |
-        +-------------+---------+---------------+-------------+
-        | foobar/0    | running | a             | 192.168.1.5 |
-        |   process-3 | failing |               |             |
-        +-------------+---------+---------------+-------------+
-        | foobar/1    | running | a             | 192.168.1.6 |
-        |   process-3 | failing |               |             |
-        +-------------+---------+---------------+-------------+
-        | foobar/2    | running | a             | 192.168.1.7 |
-        |   process-3 | failing |               |             |
-        +-------------+---------+---------------+-------------+
-      )
-    end
-  end
->>>>>>> 6c9ef314
 end