--- conflicted
+++ resolved
@@ -194,19 +194,11 @@
         expect(out).to include('Started copying packages > pkg_3_depends_on_2/413e3e9177f0037b1882d19fb6b377b5b715be1c. Done')
 
         expect(out).to include('Started copying jobs')
-<<<<<<< HEAD
         expect(out).to include('Started copying jobs > api_server/fd60e255d4aec7e3cadd87870ca408816735022e. Done')
         expect(out).to include('Started copying jobs > backup_database/2ea09882747364709dad9f45267965ac176ae5ad. Done')
         expect(out).to include('Started copying jobs > database/a9f952f94a82c13a3129ac481030f704a33d027f. Done')
         expect(out).to include('Started copying jobs > mongo_db/1a57f0be3eb19e263261536693db0d5a521261a6. Done')
         expect(out).to include('Started copying jobs > node/9c0fc1103d599b3b29b7ddd4fd2a79cfe8c1e232. Done')
-=======
-        expect(out).to include('Started copying jobs > api_server/2b09d03e6557e34d9f2fde8246a4b479e71e4659. Done')
-        expect(out).to include('Started copying jobs > backup_database/2ea09882747364709dad9f45267965ac176ae5ad. Done')
-        expect(out).to include('Started copying jobs > database/a9f952f94a82c13a3129ac481030f704a33d027f. Done')
-        expect(out).to include('Started copying jobs > mongo_db/1a57f0be3eb19e263261536693db0d5a521261a6. Done')
-        expect(out).to include('Started copying jobs > node/ec75fb84ede26871bd7d8dc98bf2d3122a447eed. Done')
->>>>>>> 8f91423b
         expect(out).to include('Done copying jobs')
 
         expect(out).to include('Exported release `bosh-release/0+dev.1` for `toronto-os/1`')
