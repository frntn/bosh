--- conflicted
+++ resolved
@@ -210,16 +210,13 @@
       })
     end
 
-<<<<<<< HEAD
     def self.simple_job(opts = {})
       job_hash = {
         'name' => opts.fetch(:name, 'foobar'),
         'templates' => opts.fetch(:templates, ['name' => 'foobar']),
         'resource_pool' => 'a',
         'instances' => opts.fetch(:instances, 3),
-        'networks' => [{
-            'name' => 'a',
-          }],
+        'networks' => [{ 'name' => 'a' }],
         'properties' => {},
       }
 
@@ -232,16 +229,6 @@
       end
 
       job_hash
-=======
-    def self.simple_job(options={})
-      {
-        'name'          => options.fetch(:name, 'foobar'),
-        'template'      => 'foobar',
-        'resource_pool' => 'a',
-        'instances'     => options.fetch(:instances, 3),
-        'networks'      => [{ 'name' => 'a' }],
-      }
->>>>>>> 2a4d3f81
     end
 
     def self.manifest_with_errand
