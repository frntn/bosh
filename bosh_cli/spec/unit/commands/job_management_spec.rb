--- conflicted
+++ resolved
@@ -69,19 +69,6 @@
       }.to raise_error(Bosh::Cli::CliError, "--hard and --soft options only make sense for `stop' operation")
     end
 
-<<<<<<< HEAD
-=======
-    context 'if an index is supplied' do
-      it 'tells the user what it is about to do' do
-        expect(command).to receive(:say).with("You are about to #{verb} dea/0#{operation_description_extra}")
-        expect(command).to receive(:say).with("Performing `#{verb} dea/0#{operation_description_extra}'...")
-        expect(command).to receive(:say).with %r{\ndea/0 has been #{past_verb}}
-
-        command.public_send(method_name, 'dea', '0')
-      end
-    end
-
->>>>>>> 3feab51a
     context 'if the bosh CLI is running interactively' do
       before do
         command.options[:non_interactive] = false
@@ -136,7 +123,6 @@
     operation_description_extra = options.fetch(:operation_description_extra) { '' }
 
 
-<<<<<<< HEAD
     context 'if an index is supplied' do
       it 'tells the user what it is about to do' do
         expect(command).to receive(:say).with("You are about to #{verb} dea/0#{operation_description_extra}")
@@ -154,50 +140,6 @@
         allow(director).to receive_messages(change_job_state: %w(done 23))
         expect(command).to receive(:task_report).with('done', '23', "dea/0 #{past_verb}#{extra_task_report_info}")
         command.public_send(method_name, 'dea', '0')
-      end
-    end
-
-    context 'if an index is not supplied' do
-      it 'tells the user what it is about to do' do
-        if instance_count == 1
-          expect(command).to receive(:say).with("You are about to #{verb} dea/0#{operation_description_extra}")
-          expect(command).to receive(:say).with("Performing `#{verb} dea/0#{operation_description_extra}'...")
-          expect(command).to receive(:say).with %r{\ndea/0 #{past_verb}}
-          command.public_send(method_name, 'dea')
-        else
-          expect {
-            command.public_send(method_name, 'dea')
-          }.to raise_error(Bosh::Cli::CliError, 'You should specify the job index or id. There is more than one instance of this job type.')
-=======
-        context 'if an index is not supplied' do
-          it 'raises an error' do
-            expect {
-              command.public_send(method_name, 'dea')
-            }.to raise_error(Bosh::Cli::CliError, 'You must specify the job index or id.')
-          end
->>>>>>> 3feab51a
-        end
-      end
-      it 'changes the job state' do
-        if instance_count == 1
-          expect(director).to receive(:change_job_state).with(deployment, manifest_yaml, 'dea', '0', new_state, {skip_drain: false})
-          command.public_send(method_name, 'dea')
-        else
-          expect {
-            command.public_send(method_name, 'dea')
-          }.to raise_error(Bosh::Cli::CliError, 'You should specify the job index or id. There is more than one instance of this job type.')
-        end
-      end
-      it 'reports back on the task report' do
-        if instance_count == 1
-          allow(director).to receive_messages(change_job_state: %w(done 23))
-          expect(command).to receive(:task_report).with('done', '23', "dea/0 #{past_verb}#{extra_task_report_info}")
-          command.public_send(method_name, 'dea')
-        else
-          expect {
-            command.public_send(method_name, 'dea')
-          }.to raise_error(Bosh::Cli::CliError, 'You should specify the job index or id. There is more than one instance of this job type.')
-        end
       end
     end
 
