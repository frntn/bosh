--- conflicted
+++ resolved
@@ -11,20 +11,11 @@
     option '--dir destination_directory', String, 'download directory'
     option '--all', 'deprecated'
 
-<<<<<<< HEAD
-    def fetch_logs(job, index_or_id = nil)
+    def fetch_logs(job, index_or_id)
       auth_required
 
       manifest = prepare_deployment_manifest(show_state: true)
-      index_or_id = valid_index_for(index_or_id)
       check_arguments
-=======
-    def fetch_logs(job, index)
-      auth_required
-
-      manifest = prepare_deployment_manifest(show_state: true)
-      check_arguments(index)
->>>>>>> 6e1987df
 
       logs_downloader = Bosh::Cli::LogsDownloader.new(director, self)
 
