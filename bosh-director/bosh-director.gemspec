# coding: utf-8
require File.expand_path('../lib/bosh/director/version', __FILE__)

version = Bosh::Director::VERSION

Gem::Specification.new do |spec|
  spec.name         = 'bosh-director'
  spec.version      = version
  spec.platform     = Gem::Platform::RUBY
  spec.summary      = 'BOSH Director'
  spec.description  = 'BOSH Director'
  spec.author       = 'VMware'
  spec.homepage     = 'https://github.com/cloudfoundry/bosh'
  spec.license      = 'Apache 2.0'
  spec.email        = 'support@cloudfoundry.com'
  spec.required_ruby_version = Gem::Requirement.new('>= 1.9.3')

  spec.files        = Dir['db/**/*', 'lib/**/*'].select{ |f| File.file? f }
  spec.require_path = 'lib'
  spec.bindir       = 'bin'
  spec.executables << 'bosh-director'
  spec.executables << 'bosh-director-console'
  spec.executables << 'bosh-director-drain-workers'
  spec.executables << 'bosh-director-migrate'
  spec.executables << 'bosh-director-scheduler'
  spec.executables << 'bosh-director-worker'

  # NOTE: We must specify all transitive BOSH gem dependencies found in the
  # external CPIs, in order to ensure appropriate versions are installed.
  # Also do the same in bosh_cli_plugin_micro.gemspec
  # Review this once CPIs are completely externalized and "micro" goes away.
  # ----------------------------------------------------------------------------
  spec.add_dependency 'bosh_common',        "~>#{version}"
  spec.add_dependency 'bosh_cpi',           "~>#{version}"
  spec.add_dependency 'bosh-registry',      "~>#{version}"
  # ----------------------------------------------------------------------------

  spec.add_dependency 'blobstore_client',   "~>#{version}"
  spec.add_dependency 'bosh-core',          "~>#{version}"
  spec.add_dependency 'bosh-director-core', "~>#{version}"
  spec.add_dependency 'bosh-template',      "~>#{version}"

  spec.add_dependency 'bosh_openstack_cpi', '=2.1.1'
  spec.add_dependency 'bosh_aws_cpi',       '=2.1.1'
  spec.add_dependency 'bosh_vsphere_cpi',   '=2.1.1'
  spec.add_dependency 'bosh_vcloud_cpi',    '=0.12.1'

  spec.add_dependency 'bcrypt-ruby',      '~>3.0.1'
  spec.add_dependency 'eventmachine',     '~>1.0.0'
  spec.add_dependency 'fog',              '~>1.34.0'
  spec.add_dependency 'fog-aws',          '~>0.7.6'
  spec.add_dependency 'httpclient',       '=2.7.1'
  spec.add_dependency 'logging',          '~>1.8.2'
  spec.add_dependency 'nats',             '=0.5.0.beta.12'
  spec.add_dependency 'netaddr',          '~>1.5.0'
  spec.add_dependency 'rack-test',        '~>0.6.2' # needed for console
  spec.add_dependency 'rake',             '~> 10.0'
  spec.add_dependency 'rufus-scheduler',  '~>2.0.18'
  spec.add_dependency 'sequel',           '~>3.43.0'
  spec.add_dependency 'sinatra',          '~>1.4.2'
  spec.add_dependency 'sys-filesystem',   '~>1.1.0'
  spec.add_dependency 'thin',             '~>1.5.0'
  spec.add_dependency 'yajl-ruby',        '~>1.2.0'
  spec.add_dependency 'membrane',         '~>1.1.0'
  spec.add_dependency 'semi_semantic',    '~>1.1.0'
  spec.add_dependency 'cf-uaa-lib',       '~>3.2.1'
<<<<<<< HEAD
  spec.add_dependency 'talentbox-delayed_job_sequel', '~>4.1.0'
=======
  spec.add_dependency 'unix-crypt',       '~>1.3.0'
>>>>>>> 44572806

  spec.add_development_dependency 'timecop'
  spec.add_development_dependency 'rspec'
  spec.add_development_dependency 'rspec-its'
  spec.add_development_dependency 'minitar'
  spec.add_development_dependency 'machinist'
  spec.add_development_dependency 'sqlite3'
  spec.add_development_dependency 'fakefs'
  spec.add_development_dependency 'pg'
end<|MERGE_RESOLUTION|>--- conflicted
+++ resolved
@@ -64,11 +64,8 @@
   spec.add_dependency 'membrane',         '~>1.1.0'
   spec.add_dependency 'semi_semantic',    '~>1.1.0'
   spec.add_dependency 'cf-uaa-lib',       '~>3.2.1'
-<<<<<<< HEAD
   spec.add_dependency 'talentbox-delayed_job_sequel', '~>4.1.0'
-=======
   spec.add_dependency 'unix-crypt',       '~>1.3.0'
->>>>>>> 44572806
 
   spec.add_development_dependency 'timecop'
   spec.add_development_dependency 'rspec'
