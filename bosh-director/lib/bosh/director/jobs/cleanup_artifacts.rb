--- conflicted
+++ resolved
@@ -19,17 +19,9 @@
         @orphan_disk_manager = OrphanDiskManager.new(Config.logger)
         release_manager = Api::ReleaseManager.new
         @stemcell_manager = Api::StemcellManager.new
-<<<<<<< HEAD
-        blobstore = App.instance.blobstores.blobstore
-        @blob_deleter = Jobs::Helpers::BlobDeleter.new(blobstore, logger)
-        compiled_package_deleter = Jobs::Helpers::CompiledPackageDeleter.new(@blob_deleter, logger)
-        @stemcell_deleter = Jobs::Helpers::StemcellDeleter.new(compiled_package_deleter, logger)
-=======
         @blobstore = App.instance.blobstores.blobstore
-        cloud = Config.cloud
         compiled_package_deleter = Jobs::Helpers::CompiledPackageDeleter.new(@blobstore, logger)
-        @stemcell_deleter = Jobs::Helpers::StemcellDeleter.new(cloud, logger)
->>>>>>> 1bf9c8bd
+        @stemcell_deleter = Jobs::Helpers::StemcellDeleter.new(logger)
         @releases_to_delete_picker = Jobs::Helpers::ReleasesToDeletePicker.new(release_manager)
         @stemcells_to_delete_picker = Jobs::Helpers::StemcellsToDeletePicker.new(@stemcell_manager)
         package_deleter = Helpers::PackageDeleter.new(compiled_package_deleter, @blobstore, logger)
