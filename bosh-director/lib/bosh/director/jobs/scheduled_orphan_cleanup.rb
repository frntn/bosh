module Bosh::Director
  module Jobs
    class ScheduledOrphanCleanup < BaseJob
      @queue = :normal

      def self.job_type
        :scheduled_orphan_cleanup
      end

      def self.has_work(params)
        time = time_days_ago(params.first['max_orphaned_age_in_days'])
        Models::OrphanDisk.where('created_at < ?', time).any?
      end

      def self.time_days_ago(days)
        Time.now - (days * 24 * 60 * 60)
      end

      def self.schedule_message
        "clean up orphan disks"
      end

      def initialize(params = {})
        logger.debug("ScheduledOrphanCleanup initialized with params: #{params.inspect}")
        @max_orphaned_age_in_days = params['max_orphaned_age_in_days']
<<<<<<< HEAD
        @disk_manager = DiskManager.new(logger)
=======
        cloud = params.fetch(:cloud) { Config.cloud }
        @orphan_disk_manager = OrphanDiskManager.new(cloud, logger)
>>>>>>> 464b6e19
      end

      def perform
        time = self.class.time_days_ago(@max_orphaned_age_in_days)
        logger.info("Started cleanup of orphan disks and orphan snapshots older than #{time}")

        old_orphans = Models::OrphanDisk.where('created_at < ?', time)
        old_orphans_count = old_orphans.count
        stage = Config.event_log.begin_stage('Deleting orphan disks', old_orphans_count)
        old_orphans.each do |old_orphan|
          stage.advance_and_track("#{old_orphan.disk_cid}") do
            @orphan_disk_manager.delete_orphan_disk(old_orphan)
          end
        end
        "Deleted #{old_orphans_count} orphaned disk(s) older than #{time}"
      end
    end
  end
end<|MERGE_RESOLUTION|>--- conflicted
+++ resolved
@@ -23,12 +23,7 @@
       def initialize(params = {})
         logger.debug("ScheduledOrphanCleanup initialized with params: #{params.inspect}")
         @max_orphaned_age_in_days = params['max_orphaned_age_in_days']
-<<<<<<< HEAD
-        @disk_manager = DiskManager.new(logger)
-=======
-        cloud = params.fetch(:cloud) { Config.cloud }
-        @orphan_disk_manager = OrphanDiskManager.new(cloud, logger)
->>>>>>> 464b6e19
+        @orphan_disk_manager = OrphanDiskManager.new(logger)
       end
 
       def perform
