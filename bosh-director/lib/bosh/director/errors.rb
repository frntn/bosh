--- conflicted
+++ resolved
@@ -264,7 +264,9 @@
 
   # Disk errors
   DeletingPersistentDiskError = err(520000)
-<<<<<<< HEAD
+  AttachDiskErrorUnknownInstance = err(520001)
+  AttachDiskNoPersistentDisk =  err(520002)
+  AttachDiskInvalidInstanceState = err(520003)
 
   # Addons
   RuntimeAmbiguousReleaseSpec = err(530000)
@@ -272,9 +274,4 @@
   RuntimeReleaseNotListedInReleases = err(530002)
   RuntimeInvalidDeploymentRelease = err(530003)
 
-=======
-  AttachDiskErrorUnknownInstance = err(520001)
-  AttachDiskNoPersistentDisk =  err(520002)
-  AttachDiskInvalidInstanceState = err(520003)
->>>>>>> 3ae305c3
 end