--- conflicted
+++ resolved
@@ -8,11 +8,7 @@
       @deployment = deployment
       @job = job
       @logger = logger
-<<<<<<< HEAD
-      @disk_manager = DiskManager.new(logger)
-=======
-      @disk_manager = SingleDiskManager.new(cloud, logger)
->>>>>>> 464b6e19
+      @disk_manager = SingleDiskManager.new(logger)
       @job_renderer = JobRenderer.create
       agent_broadcaster = AgentBroadcaster.new
       @dns_manager = DnsManagerProvider.create
