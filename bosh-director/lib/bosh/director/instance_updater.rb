require 'bosh/director/rendered_job_templates_cleaner'

module Bosh::Director
  class InstanceUpdater
    MAX_RECREATE_ATTEMPTS = 3

    def self.new_instance_updater(ip_provider)
      logger = Config.logger
<<<<<<< HEAD
      disk_manager = SingleDiskManager.new(logger)
=======
      cloud = Config.cloud
      disk_manager = DiskManager.new(cloud, logger)
>>>>>>> 1bf9c8bd
      job_renderer = JobRenderer.create
      agent_broadcaster = AgentBroadcaster.new
      dns_manager = DnsManagerProvider.create
      vm_deleter = VmDeleter.new(logger, false, Config.enable_virtual_delete_vms)
      vm_creator = VmCreator.new(logger, vm_deleter, disk_manager, job_renderer, agent_broadcaster)
      vm_recreator = VmRecreator.new(vm_creator, vm_deleter)
      new(
        logger,
        ip_provider,
        App.instance.blobstores.blobstore,
        vm_deleter,
        vm_creator,
        dns_manager,
        disk_manager,
        vm_recreator
      )
    end

    def initialize(logger, ip_provider, blobstore, vm_deleter, vm_creator, dns_manager, disk_manager, vm_recreator)
      @logger = logger
      @blobstore = blobstore
      @vm_deleter = vm_deleter
      @vm_creator = vm_creator
      @dns_manager = dns_manager
      @disk_manager = disk_manager
      @ip_provider = ip_provider
      @vm_recreator = vm_recreator
      @current_state = {}
    end

    def update(instance_plan, options = {})
      instance = instance_plan.instance
      action, context = get_action_and_context(instance_plan)
      parent_id = add_event(instance.deployment_model.name, action, instance.model.name, context) if instance_plan.changed?
      @logger.info("Updating instance #{instance}, changes: #{instance_plan.changes.to_a.join(', ').inspect}")

      update_procedure = lambda do
        # Optimization to only update DNS if nothing else changed.
        if dns_change_only?(instance_plan)
          @logger.debug('Only change is DNS configuration')
          update_dns(instance_plan)
          return
        end

        unless instance_plan.already_detached?
          Preparer.new(instance_plan, agent(instance), @logger).prepare

          unless instance.model.state == 'stopped'
            stop(instance_plan)
            take_snapshot(instance)
          end

          if instance.state == 'stopped'
            instance.update_state
            return
          end
        end

        if instance.state == 'detached'
          @logger.info("Detaching instance #{instance}")
          unless instance_plan.already_detached?
            @disk_manager.unmount_disk_for(instance_plan)
            instance_model = instance_plan.new? ? instance_plan.instance.model : instance_plan.existing_instance
            @vm_deleter.delete_for_instance(instance_model)
          end
          release_obsolete_ips(instance_plan)
          instance.update_state
          return
        end

        recreated = false
        if needs_recreate?(instance_plan)
          @logger.debug('Failed to update in place. Recreating VM')
          @disk_manager.unmount_disk_for(instance_plan) unless instance_plan.needs_to_fix?
          tags = instance_plan.instance.model.deployment.tags
          @vm_recreator.recreate_vm(instance_plan, nil, tags)
          recreated = true
        end

        release_obsolete_ips(instance_plan)

        update_dns(instance_plan)
        @disk_manager.update_persistent_disk(instance_plan)

        unless recreated
          instance.update_instance_settings
        end

        cleaner = RenderedJobTemplatesCleaner.new(instance.model, @blobstore, @logger)
        state_applier = InstanceUpdater::StateApplier.new(
          instance_plan,
          agent(instance),
          cleaner,
          @logger,
          canary: options[:canary]
        )
        state_applier.apply(instance_plan.desired_instance.instance_group.update)
      end
      InstanceUpdater::InstanceState.with_instance_update_and_event_creation(instance.model, parent_id, instance.deployment_model.name, action, &update_procedure)
    end

    private

    def add_event(deployment_name, action, instance_name = nil, context = nil, parent_id = nil, error = nil)
      event  = Config.current_job.event_manager.create_event(
          {
              parent_id:   parent_id,
              user:        Config.current_job.username,
              action:      action,
              object_type: 'instance',
              object_name: instance_name,
              task:        Config.current_job.task_id,
              deployment:  deployment_name,
              instance:    instance_name,
              error:       error,
              context:     context ? context: {}
          })
      event.id
    end

    def get_action_and_context(instance_plan)
      changes = instance_plan.changes
      context = {}
      if changes.size == 1 && [:state, :restart].include?(changes.first)
        action = case instance_plan.instance.virtual_state
          when 'started'
            'start'
          when 'stopped'
            'stop'
          when 'detached'
            'stop'
          else
            instance_plan.instance.virtual_state
        end
      else
        context['az'] = instance_plan.desired_az_name if instance_plan.desired_az_name
        if instance_plan.new?
          action = 'create'
        else
          context['changes'] = changes.to_a unless changes.size == 1 && changes.first == :recreate
          action = needs_recreate?(instance_plan) ? 'recreate' : 'update'
        end
      end
      return action, context
    end

    def release_obsolete_ips(instance_plan)
      instance_plan.network_plans
        .select(&:obsolete?)
        .each do |network_plan|
        reservation = network_plan.reservation
        @ip_provider.release(reservation)
      end
      instance_plan.release_obsolete_network_plans
    end

    def stop(instance_plan)
      instance = instance_plan.instance
      stopper = Stopper.new(instance_plan, instance.state, Config, @logger)
      stopper.stop
    end

    def take_snapshot(instance)
      Api::SnapshotManager.take_snapshot(instance.model, clean: true)
    end

    def update_dns(instance_plan)
      instance = instance_plan.instance

      @dns_manager.publish_dns_records
      return unless instance_plan.dns_changed?

      @dns_manager.update_dns_record_for_instance(instance.model, instance_plan.network_settings.dns_record_info)
      @dns_manager.flush_dns_cache
    end

    def dns_change_only?(instance_plan)
      instance_plan.changes.include?(:dns) && instance_plan.changes.size == 1
    end

    def needs_recreate?(instance_plan)
      instance = instance_plan.instance

      if instance_plan.needs_shutting_down?
        @logger.debug('VM needs to be shutdown before it can be updated.')
        return true
      end

      if instance.cloud_properties_changed?
        @logger.debug('Cloud Properties have changed. Recreating VM')
        return true
      end

      if instance_plan.networks_changed?
        @logger.debug('Networks have changed. Recreating VM')
        return true
      end

      false
    end

    def agent(instance)
      AgentClient.with_vm_credentials_and_agent_id(instance.model.credentials, instance.model.agent_id)
    end
  end
end<|MERGE_RESOLUTION|>--- conflicted
+++ resolved
@@ -6,12 +6,7 @@
 
     def self.new_instance_updater(ip_provider)
       logger = Config.logger
-<<<<<<< HEAD
-      disk_manager = SingleDiskManager.new(logger)
-=======
-      cloud = Config.cloud
-      disk_manager = DiskManager.new(cloud, logger)
->>>>>>> 1bf9c8bd
+      disk_manager = DiskManager.new(logger)
       job_renderer = JobRenderer.create
       agent_broadcaster = AgentBroadcaster.new
       dns_manager = DnsManagerProvider.create
