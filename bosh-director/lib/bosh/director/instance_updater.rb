require 'bosh/director/rendered_job_templates_cleaner'

module Bosh::Director
  class InstanceUpdater
    WATCH_INTERVALS = 10
    MAX_RECREATE_ATTEMPTS = 3

    attr_reader :current_state

    def self.new_instance_updater(job_renderer, ip_provider)
      logger = Config.logger
      cloud = Config.cloud
      vm_deleter = VmDeleter.new(cloud, logger)
      disk_manager = DiskManager.new(cloud, logger)
      vm_creator = VmCreator.new(cloud, logger, vm_deleter, disk_manager)
      vm_recreator = VmRecreator.new(vm_creator, vm_deleter, job_renderer)
      dns_manager = DnsManager.create
      new(
        cloud,
        logger,
        ip_provider,
        App.instance.blobstores.blobstore,
        vm_deleter,
        vm_creator,
        dns_manager,
        disk_manager,
        vm_recreator
      )
    end

    def initialize(cloud, logger, ip_provider, blobstore, vm_deleter, vm_creator, dns_manager, disk_manager, vm_recreator)
      @cloud = cloud
      @logger = logger
      @blobstore = blobstore
      @vm_deleter = vm_deleter
      @vm_creator = vm_creator
      @dns_manager = dns_manager
      @disk_manager = disk_manager
      @ip_provider = ip_provider
      @current_state = {}
      @vm_recreator = vm_recreator
    end

    def update(instance_plan, options = {})
      instance = instance_plan.instance
      @logger.info("Updating instance #{instance}, changes: #{instance_plan.changes.to_a.join(', ').inspect}")

      @canary = options.fetch(:canary, false)

      # Optimization to only update DNS if nothing else changed.
      if dns_change_only?(instance_plan)
        @logger.debug('Only change is DNS configuration')
        update_dns(instance_plan)
        return
      end

      only_trusted_certs_changed = trusted_certs_change_only?(instance_plan) # figure this out before we start changing things

      Preparer.new(instance_plan, agent(instance), @logger).prepare
      stop(instance_plan)
      take_snapshot(instance)

      if instance.state == 'detached'
        @logger.info("Detaching instance #{instance}")
        @vm_deleter.delete_for_instance_plan(instance_plan)
        release_obsolete_ips(instance_plan)
        instance.update_state
        return
      end

      unless try_to_update_in_place(instance_plan)
        @logger.debug('Failed to update in place. Recreating VM')
        @vm_recreator.recreate_vm(instance_plan, nil)
      end

      release_obsolete_ips(instance_plan)

      update_dns(instance_plan)
      @disk_manager.update_persistent_disk(instance_plan, @vm_recreator)

      if only_trusted_certs_changed
        @logger.debug('Skipping apply, trusted certs change only')
      else
        apply_state(instance)
      end

      if instance.state == 'started'
        run_pre_start_scripts(instance)
        start!(instance)
      end
      instance.update_state

      wait_until_running(instance)

      if instance.state == "started" && current_state["job_state"] != "running"
        raise AgentJobNotRunning, "`#{instance}' is not running after update"
      end

      if instance.state == "stopped" && current_state["job_state"] == "running"
        raise AgentJobNotStopped, "`#{instance}' is still running despite the stop command"
      end
    end

    private

    def release_obsolete_ips(instance_plan)
      instance_plan.network_plans
        .select(&:obsolete?)
        .each do |network_plan|
        reservation = network_plan.reservation
        @ip_provider.release(reservation)
      end
      instance_plan.release_obsolete_network_plans
    end

    def run_pre_start_scripts(instance)
      agent(instance).run_script("pre-start", {})
    end

<<<<<<< HEAD
    def start!(instance)
      agent(instance).start
    rescue RuntimeError => e
      # FIXME: this is somewhat ghetto: we don't have a good way to
      # negotiate on BOSH protocol between director and agent (yet),
      # so updating from agent version that doesn't support 'start' RPC
      # to the one that does might be hard. Right now we decided to
      # just swallow the exception.
      # This needs to be removed in one of the following cases:
      # 1. BOSH protocol handshake gets implemented
      # 2. All agents updated to support 'start' RPC
      #    and we no longer care about backward compatibility.
      @logger.warn("agent start raised an exception: #{e.inspect}, ignoring for compatibility")
=======
    def start!
      agent.start
    end

    def need_start?
      @target_state == 'started'
    end

    def dns_change_only?
      @instance.changes.include?(:dns) && @instance.changes.size == 1
>>>>>>> efe1fce5
    end

    def trusted_certs_change_only?(instance_plan)
      instance_plan.changes.include?(:trusted_certs) && instance_plan.changes.size == 1
    end

    def stop(instance_plan)
      instance = instance_plan.instance
      stopper = Stopper.new(instance_plan, instance.state, Config, @logger)
      stopper.stop
    end

    def take_snapshot(instance)
      Api::SnapshotManager.take_snapshot(instance.model, clean: true)
    end

    def apply_state(instance)
      instance.apply_vm_state
      RenderedJobTemplatesCleaner.new(instance.model, @blobstore, @logger).clean
    end

    def update_dns(instance_plan)
      instance = instance_plan.instance

      return unless instance_plan.dns_changed?

      @dns_manager.update_dns_record_for_instance(instance.model, instance_plan.network_settings.dns_record_info)
      @dns_manager.flush_dns_cache
    end

    def update_settings(instance)
      if instance.trusted_certs_changed?
        instance.update_trusted_certs
      end
    end

    # Returns an array of wait times distributed
    # on the [min_watch_time..max_watch_time] interval.
    #
    # Tries to respect intervals but doesn't allow an interval to
    # fall under 1 second.
    # All times are in milliseconds.
    # @param [Numeric] min_watch_time minimum time to watch the jobs
    # @param [Numeric] max_watch_time maximum time to watch the jobs
    # @param [Numeric] intervals number of intervals between polling
    #   the state of the jobs
    # @return [Array<Numeric>] watch schedule
    def watch_schedule(min_watch_time, max_watch_time, intervals = WATCH_INTERVALS)
      delta = (max_watch_time - min_watch_time).to_f
      step = [1000, delta / (intervals - 1)].max

      [min_watch_time] + ([step] * (delta / step).floor)
    end

    def get_min_watch_time(update_config)
      canary? ? update_config.min_canary_watch_time : update_config.min_update_watch_time
    end

    def get_max_watch_time(update_config)
      canary? ? update_config.max_canary_watch_time : update_config.max_update_watch_time
    end

    def canary?
      @canary
    end

    def dns_change_only?(instance_plan)
      instance_plan.changes.include?(:dns) && instance_plan.changes.size == 1
    end

    # Watch times don't include the get_state roundtrip time, so effective
    # max watch time is roughly:
    # max_watch_time + N_WATCH_INTERVALS * avg_roundtrip_time
    def wait_until_running(instance)
      min_watch_time = get_min_watch_time(instance.job.update)
      max_watch_time = get_max_watch_time(instance.job.update)
      watch_schedule(min_watch_time, max_watch_time).each do |watch_time|
        sleep_time = watch_time.to_f / 1000
        @logger.info("Waiting for #{sleep_time} seconds to check #{instance} status")
        sleep(sleep_time)
        @logger.info("Checking if #{instance} has been updated after #{sleep_time} seconds")

        @current_state = agent(instance).get_state

        if instance.state == "started"
          break if current_state["job_state"] == "running"
        elsif instance.state == "stopped"
          break if current_state["job_state"] != "running"
        end
      end
    end

    def try_to_update_in_place(instance_plan)
      instance = instance_plan.instance

      if instance_plan.needs_shutting_down?
        @logger.debug('Not updating VM in place. VM needs to be shutdown before it can be updated.')
        return false
      end

      if instance.cloud_properties_changed?
        @logger.debug("Cloud Properties have changed. Can't update VM in place")
        return false
      end

      @logger.debug('Trying to update VM settings in place')

      network_updater = NetworkUpdater.new(instance_plan, agent(instance), @cloud, @logger)
      success = network_updater.update

      unless success
        @logger.info('Failed to update networks on live vm, recreating with new network configurations')
        return false
      end

      update_settings(instance)

      true
    end

    def agent(instance)
      AgentClient.with_vm(instance.model.vm)
    end
  end
end<|MERGE_RESOLUTION|>--- conflicted
+++ resolved
@@ -117,21 +117,10 @@
       agent(instance).run_script("pre-start", {})
     end
 
-<<<<<<< HEAD
     def start!(instance)
       agent(instance).start
-    rescue RuntimeError => e
-      # FIXME: this is somewhat ghetto: we don't have a good way to
-      # negotiate on BOSH protocol between director and agent (yet),
-      # so updating from agent version that doesn't support 'start' RPC
-      # to the one that does might be hard. Right now we decided to
-      # just swallow the exception.
-      # This needs to be removed in one of the following cases:
-      # 1. BOSH protocol handshake gets implemented
-      # 2. All agents updated to support 'start' RPC
-      #    and we no longer care about backward compatibility.
-      @logger.warn("agent start raised an exception: #{e.inspect}, ignoring for compatibility")
-=======
+    end
+
     def start!
       agent.start
     end
@@ -142,7 +131,6 @@
 
     def dns_change_only?
       @instance.changes.include?(:dns) && @instance.changes.size == 1
->>>>>>> efe1fce5
     end
 
     def trusted_certs_change_only?(instance_plan)
