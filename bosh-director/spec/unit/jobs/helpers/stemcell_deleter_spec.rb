--- conflicted
+++ resolved
@@ -4,12 +4,7 @@
   describe Jobs::Helpers::StemcellDeleter do
     let(:blobstore) { instance_double(Bosh::Blobstore::BaseClient) }
     let(:cloud) { Config.cloud }
-<<<<<<< HEAD
-    let(:package_deleter) { Jobs::Helpers::CompiledPackageDeleter.new(blob_deleter, logger)}
-    let(:stemcell_deleter) { Jobs::Helpers::StemcellDeleter.new(package_deleter, logger) }
-=======
-    let(:stemcell_deleter) { Jobs::Helpers::StemcellDeleter.new(cloud, logger) }
->>>>>>> 1bf9c8bd
+    let(:stemcell_deleter) { Jobs::Helpers::StemcellDeleter.new(logger) }
     let(:stemcell) { Models::Stemcell.make(name: 'test_stemcell', version: 'test_version', cid: 'stemcell_cid') }
 
     before do
