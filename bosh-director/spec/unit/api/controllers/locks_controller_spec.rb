--- conflicted
+++ resolved
@@ -7,17 +7,12 @@
     include Rack::Test::Methods
 
     subject(:app) { described_class.new(config) }
-<<<<<<< HEAD
-    let(:config) { Config.load_hash(Psych.load(spec_asset('test-director-config.yml'))) }
-=======
     let(:config) do
       config = Config.load_hash(Psych.load(spec_asset('test-director-config.yml')))
       identity_provider = Support::TestIdentityProvider.new(config.get_uuid_provider)
       allow(config).to receive(:identity_provider).and_return(identity_provider)
       config
     end
-    let(:redis) { double('Redis') }
->>>>>>> ac06f5f9
     before { allow(Api::ResourceManager).to receive(:new) }
 
     context 'authenticated access' do
@@ -66,8 +61,6 @@
     context 'when user has readonly access' do
       before { authorize 'reader', 'reader' }
 
-      before { allow(redis).to receive(:keys).with('lock:*').and_return(locks) }
-
       context 'when there are not any locks' do
         let(:locks) { [] }
 
