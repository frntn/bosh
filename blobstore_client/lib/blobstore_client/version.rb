--- conflicted
+++ resolved
@@ -1,11 +1,7 @@
 module Bosh
   module Blobstore
     class Client
-<<<<<<< HEAD
-      VERSION = '1.3042.0'
-=======
       VERSION = '1.3048.0'
->>>>>>> acbab488
     end
   end
 end